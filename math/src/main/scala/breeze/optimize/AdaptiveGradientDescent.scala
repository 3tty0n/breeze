package breeze.optimize

import breeze.linalg._
import breeze.numerics._
import breeze.math.MutableCoordinateSpace

/**
 * Implements the L2^2 and L1 updates from
 * Duchi et al 2010 Adaptive Subgradient Methods for Online Learning and Stochastic Optimization.
 *
 * Basically, we use "forward regularization" and an adaptive step size based
 * on the previous gradients.
 *
 * @author dlwh
 */
object AdaptiveGradientDescent {

  /**
   * Implements the L2 regularization update.
   *
   * Each step is:
   *
   * x_{t+1}i = (s_{ti} * x_{ti} - \eta * g_ti) / (eta * regularization + delta + s_ti)
   *
   * where g_ti is the gradient and s_ti = \sqrt(\sum_t'^{t} g_ti^2)
   */
  class L2Regularization[T](val regularizationConstant: Double = 1.0,
                            stepSize: Double, maxIter: Int,
                            tolerance: Double = 1E-5,
                            improvementTolerance: Double= 1E-4,
                            minImprovementWindow: Int = 50)(implicit vspace: MutableCoordinateSpace[T, Double])
    extends StochasticGradientDescent[T](stepSize, maxIter, tolerance, improvementTolerance, minImprovementWindow) {

    val delta = 1E-4
    import vspace._



    case class History(sumOfSquaredGradients: T)
    override def initialHistory(f: StochasticDiffFunction[T],init: T) = History(zeros(init))

    override def updateHistory(newX: T, newGrad: T, newValue: Double, f: StochasticDiffFunction[T], oldState: State) = {
      val oldHistory = oldState.history
      val newG = (oldState.grad :* oldState.grad)
<<<<<<< HEAD
      val maxAge = 300.0
=======
      val maxAge = 1000.0
>>>>>>> cf873729
      if(oldState.iter > maxAge) {
        newG *= 1/maxAge
        axpy((maxAge - 1)/maxAge, oldHistory.sumOfSquaredGradients, newG)
      } else {
        newG += oldHistory.sumOfSquaredGradients
      }
      new History(newG)
    }

    override protected def takeStep(state: State, dir: T, stepSize: Double) = {
      import state._
      val s = sqrt(state.history.sumOfSquaredGradients :+ (state.grad :* state.grad))
      val newx = x :* s
      axpy(stepSize, dir, newx)
      s += (delta + regularizationConstant * stepSize)
      newx :/= s
      newx
    }

    override def determineStepSize(state: State, f: StochasticDiffFunction[T], dir: T) = {
      defaultStepSize
    }

    override protected def adjust(newX: T, newGrad: T, newVal: Double) = {
      val av = newVal + (newX dot newX) * regularizationConstant / 2.0
      val ag = newGrad + newX * regularizationConstant
      (av -> ag)
    }

  }


  /**
   * Implements the L1 regularization update.
   *
   * Each step is:
   *
   * x_{t+1}i = sign(x_{t,i} - eta/s_i * g_ti) * (abs(x_ti - eta/s_ti * g_ti) - lambda * eta /s_ti))_+
   *
   * where g_ti is the gradient and s_ti = \sqrt(\sum_t'^{t} g_ti^2)
   */
  class L1Regularization[T](val lambda: Double=1.0,
                            delta: Double = 1E-5,
                            eta: Double=4,
                            maxIter: Int=100)(implicit vspace: MutableCoordinateSpace[T, Double]) extends StochasticGradientDescent[T](eta,maxIter) {



    import vspace._
    case class History(sumOfSquaredGradients: T)
    def initialHistory(f: StochasticDiffFunction[T],init: T)= History(zeros(init))
    /*
    override def updateHistory(newX: T, newGrad: T, newValue: Double, oldState: State) = {
      val oldHistory = oldState.history
      val newG = oldHistory.sumOfSquaredGradients :+ (oldState.grad :* oldState.grad)
      new History(newG)
    }
    */

    override def updateHistory(newX: T, newGrad: T, newValue: Double,  f: StochasticDiffFunction[T], oldState: State) = {
      val oldHistory = oldState.history
      val newG = (oldState.grad :* oldState.grad)
      val maxAge = 200.0
      if(oldState.iter > maxAge) {
        newG *= 1/maxAge
        axpy((maxAge - 1)/maxAge, oldHistory.sumOfSquaredGradients, newG)
      } else {
        newG += oldHistory.sumOfSquaredGradients
      }
      new History(newG)
    }

    override protected def takeStep(state: State, dir: T, stepSize: Double) = {
      import state._
      val s:T = sqrt(state.history.sumOfSquaredGradients :+ (grad :* grad) :+ delta)
      val res:T = x + (dir * stepSize :/ s)
      val tlambda = lambda * stepSize
      vspace.zipMapValues.map(res, s, { case (x_half ,s_i) =>
        if(x_half.abs < tlambda / s_i) {
          0.0
        } else {
          (x_half - math.signum(x_half) * tlambda / s_i)
        }
      })
    }

    override def determineStepSize(state: State, f: StochasticDiffFunction[T], dir: T) = {
      defaultStepSize
    }

    override protected def adjust(newX: T, newGrad: T, newVal: Double) = {
      val av = newVal + norm(newX,1) * lambda
      val ag = newGrad + signum(newX) * lambda
      (av -> ag)
    }

  }
}<|MERGE_RESOLUTION|>--- conflicted
+++ resolved
@@ -42,11 +42,7 @@
     override def updateHistory(newX: T, newGrad: T, newValue: Double, f: StochasticDiffFunction[T], oldState: State) = {
       val oldHistory = oldState.history
       val newG = (oldState.grad :* oldState.grad)
-<<<<<<< HEAD
-      val maxAge = 300.0
-=======
       val maxAge = 1000.0
->>>>>>> cf873729
       if(oldState.iter > maxAge) {
         newG *= 1/maxAge
         axpy((maxAge - 1)/maxAge, oldHistory.sumOfSquaredGradients, newG)
