package breeze.math

/*
 Copyright 2012 David Hall

 Licensed under the Apache License, Version 2.0 (the "License");
 you may not use this file except in compliance with the License.
 You may obtain a copy of the License at

 http://www.apache.org/licenses/LICENSE-2.0

 Unless required by applicable law or agreed to in writing, software
 distributed under the License is distributed on an "AS IS" BASIS,
 WITHOUT WARRANTIES OR CONDITIONS OF ANY KIND, either express or implied.
 See the License for the specific language governing permissions and
 limitations under the License.
*/

import breeze.linalg._
import breeze.linalg.operators._
import breeze.linalg.support._
import breeze.storage._
import scala.reflect.ClassTag

/**
 * Used for those vector-types that are "coordinated", meaning that t. (Possibly the coordinates
 * are enumerable as well, in which case you want an XXX
 * @tparam V Vector type
 * @tparam S Scalar type
 * @author gabeos, dlwh
*/
trait Coordinated[V, S] {
  implicit def mapValues: CanMapValues[V, S, S, V]
  implicit def zipMapValues: CanZipMapValues[V, S, S, V]
  implicit def iterateValues: CanTraverseValues[V, S]
}

trait AdditiveTensorAbelianGroup[V, S] {
  implicit def scalars: Semiring[S]
  implicit def addVV: OpAdd.Impl2[V, V, V]   // Abelian Group operator (addition)
}

trait Normed[V] {
  implicit def normImpl: norm.Impl[V, Double]
}

/**
 * Has a norm(v, p), for real p (technically for p >= 1)
 * @tparam V
 */
trait PNormed[V] extends Normed[V] {
  implicit def normImpl2: norm.Impl2[V, Double, Double]
}

trait Module[V, S] extends AdditiveTensorAbelianGroup[V, S] {
  implicit def scalars: Ring[S]

  // Extra operations that are defined over ring derived from abelian group addition
  // e.g. scalar additive inverse + abelian group addition
  implicit def subVV: OpSub.Impl2[V, V, V]
  implicit def zeroLike: CanCreateZerosLike[V, V]

  // Module operator
  implicit def mulVS: OpMulScalar.Impl2[V, S, V]
  implicit def mulVS_M: OpMulMatrix.Impl2[V, S, V] = mulVS.asInstanceOf[OpMulMatrix.Impl2[V, S, V]]

  // Brings NumericOps into scope
  implicit def hasOps(v: V): NumericOps[V]

  def close(a: V, b: V, tolerance: Double): Boolean
}

// Modules
trait MutableModule[V, S] extends Module[V, S] {
  implicit def copy: CanCopy[V]
  implicit def mulIntoVS: OpMulScalar.InPlaceImpl2[V, S]
  implicit def mulIntoVS_M: OpMulMatrix.InPlaceImpl2[V, S] = mulIntoVS.asInstanceOf[OpMulMatrix.InPlaceImpl2[V, S]]
  implicit def addIntoVV: OpAdd.InPlaceImpl2[V, V]
  implicit def subIntoVV: OpSub.InPlaceImpl2[V, V]
  implicit def setIntoVV: OpSet.InPlaceImpl2[V, V]
  implicit def scaleAddVV: scaleAdd.InPlaceImpl3[V, S, V]
}

<<<<<<< HEAD
trait VectorSpaceImplOps[V, S] {
  self: Module[V, S] =>
  implicit def scalars: Field[S]
  implicit def divVS: OpDiv.Impl2[V, S, V]   // Inverse module operator since Fields have multiplicative inverse
  implicit def neg: OpNeg.Impl[V, V]
}

trait MutableVectorSpaceImplOps[V, S] {
  self: VectorSpaceImplOps[V, S] with MutableModuleImplOps[V, S] with Module[V, S] =>
  implicit def divIntoVS: OpDiv.InPlaceImpl2[V, S]
}

trait NormedSpaceImplOps[V, S] {
  self: Module[V, S] =>
  implicit def normImpl: norm.Impl[V, Double]
=======
trait NormedModule[V, S] extends Module[V, S] with Normed[V] {
>>>>>>> 1109f995
  implicit def scalarNorm: norm.Impl[S, Double] = scalars.normImpl
  def close(a: V, b: V, tolerance: Double): Boolean = norm(subVV(a, b)) <= tolerance * math.max(norm(a), norm(b))
}

<<<<<<< HEAD
trait InnerProductSpaceImplOps[V, S] {
  self: Module[V, S] with NormedSpaceImplOps[V,S] =>
=======
trait MutableNormedModule[V, S] extends MutableModule[V, S] with NormedModule[V, S]

/**
 * An LP Module is a module equipped with a p-norm (named after LPSpace)
 * @tparam V
 * @tparam S
 */
trait LPModule[V, S] extends NormedModule[V, S] with PNormed[V]

trait MutableLPModule[V, S] extends MutableModule[V, S] with LPModule[V, S]

trait InnerProductModule[V, S] extends NormedModule[V, S]  {
>>>>>>> 1109f995
  implicit def dotVV: OpMulInner.Impl2[V, V, S]
  implicit def normImpl: norm.Impl[V, Double] = new norm.Impl[V, Double] {
    def apply(v: V): Double = math.sqrt(scalars.sNorm(dotVV(v, v)))
  }
}

<<<<<<< HEAD
trait LebesgueSpaceImplOps[V,S] {
  self: VectorSpaceImplOps[V,S] =>
  implicit def normImplDouble: norm.Impl2[V, Double, Double]
}

// Immutable Ops for Ring of Vectors (under element-wise operations)
trait VectorRingImplOps[V, S] {
  self: Module[V, S] with InnerProductSpaceImplOps[V, S] =>
  implicit def mulVV: OpMulScalar.Impl2[V, V, V]
//  implicit def modVV: OpMod.Impl2[V, V, V]
//  implicit def modVS: OpMod.Impl2[V, S, V]
}

// Mutable ops for Ring of Vectors
trait MutableVectorRingOps[V, S] extends ElementWiseImplOps[V, S] {
  self: VectorRingImplOps[V, S] with MutableModuleImplOps[V, S] with Module[V, S] =>
  implicit def mulIntoVV: OpMulScalar.InPlaceImpl2[V, V]
//  implicit def modIntoVV: OpMod.InPlaceImpl2[V, V]
//  implicit def modIntoVS: OpMod.InPlaceImpl2[V, S]
  implicit def setIntoVS: OpSet.InPlaceImpl2[V, S]
}

// Immutable ops for Field of Vectors (under element-wise operations)
trait VectorFieldImplOps[V, S] {
  self: VectorSpaceImplOps[V, S] with VectorRingImplOps[V, S]
    with LebesgueSpaceImplOps[V,S] with InnerProductSpaceImplOps[V, S] with Module[V, S] =>
  implicit def divVV: OpDiv.Impl2[V, V, V]
//  implicit def powVV: OpPow.Impl2[V, V, V]
//  implicit def powVS: OpPow.Impl2[V, S, V]
}

// Mutable Ops for Field of Vectors
trait MutableVectorFieldImplOps[V, S] {
  self: VectorFieldImplOps[V, S] with MutableVectorRingOps[V, S] with VectorRingImplOps[V, S]
    with InnerProductSpaceImplOps[V, S] with MutableVectorSpaceImplOps[V, S] with VectorSpaceImplOps[V, S]
    with MutableModuleImplOps[V, S] with Module[V, S] =>
  implicit def divIntoVV: OpDiv.InPlaceImpl2[V, V]
//  implicit def powIntoVV: OpPow.InPlaceImpl2[V, V]
//  implicit def powIntoVS: OpPow.InPlaceImpl2[V, S]
}

// Ops for Tensors where key type is specified
trait RestrictedDomainTensorFieldImplOps[V, I, S] {
  self: VectorFieldImplOps[V, S] with VectorRingImplOps[V, S]
    with InnerProductSpaceImplOps[V, S] with VectorSpaceImplOps[V, S]
    with Module[V, S] =>
  implicit def zero: CanCreateZeros[V, I]
  implicit def canDim: dim.Impl[V,I]
  implicit def tabulateTensor: CanTabulate[I,V,S]
}

// Modules
trait NormedModule[V, S] extends Module[V, S] with NormedSpaceImplOps[V, S]

trait InnerProductModule[V, S] extends NormedModule[V, S] with InnerProductSpaceImplOps[V, S]

trait MutableModule[V, S] extends Module[V, S] with MutableModuleImplOps[V, S]

trait MutableInnerProductModule[V, S] extends MutableModule[V, S] with InnerProductModule[V, S]

trait MutableNormedModule[V, S] extends MutableModule[V, S] with NormedModule[V, S]

// Vector Spaces
trait VectorSpace[V, S] extends Module[V, S] with VectorSpaceImplOps[V, S]

trait LebesgueVectorSpace[V, S] extends Module[V, S] with VectorSpaceImplOps[V, S] with LebesgueSpaceImplOps[V,S]

trait NormedVectorSpace[V, S] extends InnerProductVectorSpace[V, S] with NormedModule[V, S]

trait InnerProductVectorSpace[V, S] extends VectorSpace[V, S] with InnerProductModule[V, S]

trait FullyNormedVectorSpace[V,S] extends InnerProductVectorSpace[V,S] with LebesgueVectorSpace[V,S]

trait MutableVectorSpace[V, S] extends MutableModule[V, S] with VectorSpace[V, S] with MutableVectorSpaceImplOps[V, S]

trait MutableLebesgueVectorSpace[V,S] extends MutableVectorSpace[V,S] with LebesgueVectorSpace[V,S]
=======
trait MutableInnerProductModule[V, S] extends MutableModule[V, S] with InnerProductModule[V, S]

// Vector Spaces
trait VectorSpace[V, S] extends Module[V, S] {
  implicit def scalars: Field[S]
  implicit def divVS: OpDiv.Impl2[V, S, V]   // Inverse module operator since Fields have multiplicative inverse
}

trait MutableVectorSpace[V, S] extends MutableModule[V, S] with VectorSpace[V, S] {
  implicit def divIntoVS: OpDiv.InPlaceImpl2[V, S]
}

trait NormedVectorSpace[V, S] extends VectorSpace[V, S] with NormedModule[V, S]

trait MutableNormedVectorSpace[V, S] extends MutableVectorSpace[V, S] with NormedVectorSpace[V, S]


trait LPSpace[V, S] extends VectorSpace[V, S] with LPModule[V, S]
>>>>>>> 1109f995

trait MutableLPSpace[V, S] extends MutableVectorSpace[V, S] with MutableLPModule[V, S]

trait MutableInnerProductVectorSpace[V, S] extends MutableVectorSpace[V, S]
                                                   with MutableInnerProductModule[V, S]
                                                   with InnerProductVectorSpace[V, S]

trait MutableFullyNormedVectorSpace[V,S] extends MutableInnerProductVectorSpace[V,S] with MutableLebesgueVectorSpace[V,S]

// Groups over vectors under element-wise operations.
// e.g. VectorField is a Field of Vectors under element-wise addition, negation, multiplication and inversion.
//      Under the corresponding Matrix operations, vectors no longer form a Field
trait VectorRing[V, S] extends InnerProductModule[V, S] {
  implicit def mulVV: OpMulScalar.Impl2[V, V, V]
  implicit def neg: OpNeg.Impl[V, V]
}

<<<<<<< HEAD
trait NormedVectorRing[V, S] extends VectorRing[V, S] with NormedModule[V, S]

trait MutableVectorRing[V, S] extends VectorRing[V, S] with MutableInnerProductModule[V, S] with MutableVectorRingOps[V, S]

trait MutableNormedVectorRing[V, S] extends MutableVectorRing[V, S] with MutableNormedModule[V, S] with MutableVectorRingOps[V, S]

trait VectorField[V, S] extends VectorFieldImplOps[V, S] with FullyNormedVectorSpace[V, S] with VectorRing[V, S]

trait MutableVectorField[V, S] extends VectorField[V, S]
                                       with MutableVectorRing[V, S]
                                       with MutableFullyNormedVectorSpace[V, S]
                                       with MutableVectorFieldImplOps[V, S]

// Same idea as VectorField, but with explicit key type specified. 
// Brings QuasiTensor methods into scope.
trait TensorField[V, I, S] extends VectorField[V, S] {
=======
trait MutableVectorRing[V, S] extends VectorRing[V, S] with MutableInnerProductModule[V, S] {
  implicit def mulIntoVV: OpMulScalar.InPlaceImpl2[V, V]
}

trait VectorField[V, S] extends  InnerProductVectorSpace[V, S] with VectorRing[V, S] {
  implicit def divVV: OpDiv.Impl2[V, V, V]
}


trait MutableVectorField[V, S] extends VectorField[V, S] with MutableVectorRing[V, S] with MutableInnerProductVectorSpace[V, S] {
  implicit def divIntoVV: OpDiv.InPlaceImpl2[V, V]
}

/** A [[breeze.math.VectorField]] and a [[breeze.math.LPSpace]] */
trait LPVectorField[V, S] extends VectorField[V, S] with LPSpace[V, S]

trait MutableLPVectorField[V, S] extends LPVectorField[V, S] with MutableVectorRing[V, S] with MutableInnerProductVectorSpace[V, S] {
  implicit def divIntoVV: OpDiv.InPlaceImpl2[V, V]
}

// Same idea as VectorField, but with explicit key type specified.
trait CoordinateField[V, S] extends LPVectorField[V, S] with Coordinated[V, S] {
}

trait MutableCoordinateField[V, S] extends CoordinateField[V, S] with MutableVectorField[V, S]

/**
 * A CoordinateField that has an addressable index set. This set may not be finite, and it may
 * change (e.g. Counters).
 *
 * Brings QuasiTensor methods into scope.
 * @tparam V
 * @tparam I
 * @tparam S
 */
trait EnumeratedCoordinateField[V, I, S] extends CoordinateField[V, S] {
>>>>>>> 1109f995
  implicit def hasOps(v: V): NumericOps[V] with QuasiTensor[I, S]
}

/**
 * A CoordinateField that has an addressable index set. This set may not be finite, and it may
 * change (e.g. Counters).
 *
 * Brings QuasiTensor methods into scope.
 * @tparam V
 * @tparam I
 * @tparam S
 */
trait MutableEnumeratedCoordinateField[V, I, S] extends EnumeratedCoordinateField[V, I, S] with MutableCoordinateField[V, S]


/**
 * [[breeze.math.CoordinateField]] with generic zeros operation. Only useful for the Matrix
 * and Vector hierarchies where the domain can be specified by the dimension of the Tensor.
 *
 *
 * @author gabeos, dlwh
 */
trait FiniteCoordinateField[V, I, S] extends EnumeratedCoordinateField[V, I, S] {
  implicit def zero: CanCreateZeros[V, I]
  implicit def canDim: dim.Impl[V,I]
  implicit def tabulateTensor: CanTabulate[I,V,S]

<<<<<<< HEAD
// Tensor Field with generic zeros operation. Only useful for the Matrix and Vector hierarchies where the domain can be
// specified by the dimension of the Tensor.
trait RestrictedDomainTensorField[V, I, S] extends TensorField[V, I, S] with RestrictedDomainTensorFieldImplOps[V, I, S]
=======

  implicit def addVS: OpAdd.Impl2[V, S, V]   // Implicitly Broadcast scalars to vector-space
  implicit def subVS: OpSub.Impl2[V, S, V]
}
>>>>>>> 1109f995

trait MutableFiniteCoordinateField[V, I, S] extends FiniteCoordinateField[V, I, S] with MutableEnumeratedCoordinateField[V, I, S] {

  implicit def addIntoVS: OpAdd.InPlaceImpl2[V, S]
  implicit def subIntoVS: OpSub.InPlaceImpl2[V, S]
  implicit def setIntoVS: OpSet.InPlaceImpl2[V, S]
}

trait MutableOptimizationSpace[M,V,S] extends MutableFiniteCoordinateField[V,Int,S] {
  def toMatrix(v: V): M
  def toVector(m: M): V
  def closeM(a: M, b: M, tolerance: Double): Boolean
  implicit def normImpl2: norm.Impl2[V, Double, Double]
  implicit def fieldNorm: norm.Impl[S,Double]
  implicit def mulMMS: OpMulScalar.Impl2[M,M,M]
  implicit def mulMMM: OpMulMatrix.Impl2[M,M,M]
  implicit def mulMVV: OpMulMatrix.Impl2[M,V,V]
  implicit def mulVTM: OpMulMatrix.Impl2[V,Transpose[V],M]
  implicit def canTrans: CanTranspose[V,Transpose[V]]
  implicit def negM: OpNeg.Impl[M,M]
  implicit def tabulateTensorM: CanTabulate[(Int,Int), M, S]
  implicit def zeroM: CanCreateZeros[M, (Int,Int)]
  implicit def canDimM: dim.Impl[M, (Int,Int)]
  implicit def hasMOps(v: M): NumericOps[M] with QuasiTensor[(Int,Int), S]
  implicit def normMImpl2: norm.Impl2[M, Double, Double]
  implicit def normM: norm.Impl[M,Double]
  implicit def divMM: OpDiv.Impl2[M,M,M]
  implicit def subMS: OpSub.Impl2[M,S,M]
  implicit def subMM: OpSub.Impl2[M, M, M]
  implicit def mulMS: OpMulScalar.Impl2[M, S, M]
  implicit def mulMSMat: OpMulMatrix.Impl2[M, S, M]
  implicit def zeroLikeM: CanCreateZerosLike[M, M]
  implicit def addMS: OpAdd.Impl2[M, S, M]
  implicit def addMM: OpAdd.Impl2[M, M, M]
  implicit def divMS: OpDiv.Impl2[M, S, M]
  implicit def dotMM: OpMulInner.Impl2[M, M, S]
  implicit def divIntoMM: OpDiv.InPlaceImpl2[M, M]
  implicit def divIntoMS: OpDiv.InPlaceImpl2[M, S]
  implicit def copyM: CanCopy[M]
  implicit def mulIntoMS: OpMulScalar.InPlaceImpl2[M, S]
  implicit def addIntoMM: OpAdd.InPlaceImpl2[M, M]
  implicit def subIntoMM: OpSub.InPlaceImpl2[M, M]
  implicit def addIntoMS: OpAdd.InPlaceImpl2[M, S]
  implicit def subIntoMS: OpSub.InPlaceImpl2[M, S]
  implicit def setIntoMM: OpSet.InPlaceImpl2[M, M]
  implicit def scaleAddMM: scaleAdd.InPlaceImpl3[M, S, M]
  implicit def setIntoMS: OpSet.InPlaceImpl2[M, S]
  implicit def mulIntoMM: OpMulScalar.InPlaceImpl2[M, M]
  implicit def mapValuesM: CanMapValues[M, S, S, M]
  implicit def zipMapValuesM: CanZipMapValues[M, S, S, M]
  implicit def iterateValuesM: CanTraverseValues[M, S]
}

<<<<<<< HEAD
object Module {
  /** Construct a MutableInnerProductSpace for the given type from the available implicits */
  def make[V, S](closeTo: (V, V, Double) => Boolean)(implicit _ring: Ring[S],
                                                     _zeroLike: CanCreateZerosLike[V, V],
                                                     _ops: V <:< NumericOps[V],
                                                     _mulVS: OpMulScalar.Impl2[V, S, V],
                                                     _addVV: OpAdd.Impl2[V, V, V],
                                                     _addVS: OpAdd.Impl2[V, S, V],
                                                     _subVV: OpSub.Impl2[V, V, V],
                                                     _subVS: OpSub.Impl2[V, S, V]
    ): Module[V, S] = new Module[V, S] {
    def scalars: Ring[S] = _ring
    def close(a: V, b: V, tolerance: Double): Boolean = closeTo(a, b, tolerance)
    override implicit def hasOps(v: V): NumericOps[V] = _ops(v)
    override implicit def zeroLike: CanCreateZerosLike[V, V] = _zeroLike
    override implicit def mulVS: OpMulScalar.Impl2[V, S, V] = _mulVS
    override implicit def addVV: OpAdd.Impl2[V, V, V] = _addVV
    override implicit def subVV: OpSub.Impl2[V, V, V] = _subVV
    override implicit def addVS: OpAdd.Impl2[V, S, V] = _addVS
    override implicit def subVS: OpSub.Impl2[V, S, V] = _subVS
  }
}

object InnerProductModule {
  /** Construct a MutableInnerProductSpace for the given type from the available implicits */
  def make[V, S](implicit _ring: Ring[S],
                                                     _zeroLike: CanCreateZerosLike[V, V],
                                                     _ops: V <:< NumericOps[V],
                                                     _dotVV: OpMulInner.Impl2[V,V,S],
                                                     _mulVS: OpMulScalar.Impl2[V, S, V],
                                                     _addVV: OpAdd.Impl2[V, V, V],
                                                     _addVS: OpAdd.Impl2[V, S, V],
                                                     _subVV: OpSub.Impl2[V, V, V],
                                                     _subVS: OpSub.Impl2[V, S, V],
                                                     _neg: OpNeg.Impl[V, V]
    ): InnerProductModule[V, S] = new InnerProductModule[V, S] {
    def scalars: Ring[S] = _ring
    override implicit def dotVV: OpMulInner.Impl2[V, V, S] = _dotVV
    override implicit def hasOps(v: V): NumericOps[V] = _ops(v)
    override implicit def zeroLike: CanCreateZerosLike[V, V] = _zeroLike
    override implicit def mulVS: OpMulScalar.Impl2[V, S, V] = _mulVS
    override implicit def addVV: OpAdd.Impl2[V, V, V] = _addVV
    override implicit def subVV: OpSub.Impl2[V, V, V] = _subVV
    override implicit def addVS: OpAdd.Impl2[V, S, V] = _addVS
    override implicit def subVS: OpSub.Impl2[V, S, V] = _subVS
  }
}

object NormedModule {
  /** Construct a MutableInnerProductSpace for the given type from the available implicits */
  def make[V, S](implicit _ring: Ring[S],
                 _norm: norm.Impl[V, Double],
=======
object VectorField {
  def make[V, S](implicit
                 _norm: norm.Impl[V, Double],
                 _field: Field[S],
                 _mulVV: OpMulScalar.Impl2[V, V, V],
                 _divVV: OpDiv.Impl2[V, V, V],
                 _scaleAddVSV: scaleAdd.InPlaceImpl3[V, S, V],
>>>>>>> 1109f995
                 _zeroLike: CanCreateZerosLike[V, V],
                 _ops: V <:< NumericOps[V],
                 _dotVV: OpMulInner.Impl2[V, V, S],
                 _mulVS: OpMulScalar.Impl2[V, S, V],
                 _addVV: OpAdd.Impl2[V, V, V],
                 _addVS: OpAdd.Impl2[V, S, V],
                 _subVV: OpSub.Impl2[V, V, V],
                 _subVS: OpSub.Impl2[V, S, V],
                 _neg: OpNeg.Impl[V, V]
                  ): NormedModule[V, S] = new NormedModule[V, S] {
    def scalars: Ring[S] = _ring
    override implicit def hasOps(v: V): NumericOps[V] = _ops(v)
<<<<<<< HEAD
    override implicit def zeroLike: CanCreateZerosLike[V, V] = _zeroLike
=======
    override implicit def normImpl: norm.Impl[V, Double] = _norm
    override implicit def dotVV: OpMulInner.Impl2[V, V, S] = _dotVV
    override implicit def zeroLike: CanCreateZerosLike[V, V] = _zeroLike
    override implicit def mulVV: OpMulScalar.Impl2[V, V, V] = _mulVV
    override implicit def divVV: OpDiv.Impl2[V, V, V] = _divVV
>>>>>>> 1109f995
    override implicit def mulVS: OpMulScalar.Impl2[V, S, V] = _mulVS
    override implicit def addVV: OpAdd.Impl2[V, V, V] = _addVV
    override implicit def subVV: OpSub.Impl2[V, V, V] = _subVV
    override implicit def addVS: OpAdd.Impl2[V, S, V] = _addVS
    override implicit def subVS: OpSub.Impl2[V, S, V] = _subVS
    override implicit def normImpl: norm.Impl[V, Double] = _norm
  }
}

object MutableModule {
  /** Construct a MutableInnerProductSpace for the given type from the available implicits */
  def make[V, S](closeTo: (V, V, Double) => Boolean)(implicit _ring: Ring[S],
                                                     _zeroLike: CanCreateZerosLike[V, V],
                                                     _ops: V <:< NumericOps[V],
                                                     _mulVS: OpMulScalar.Impl2[V, S, V],
                                                     _addVV: OpAdd.Impl2[V, V, V],
                                                     _subVV: OpSub.Impl2[V, V, V],
                                                     _neg: OpNeg.Impl[V, V],
                                                     _copy: CanCopy[V],
                                                     _mulIntoVS: OpMulScalar.InPlaceImpl2[V, S],
                                                     _addIntoVV: OpAdd.InPlaceImpl2[V, V],
                                                     _subIntoVV: OpSub.InPlaceImpl2[V, V],
                                                     _setIntoVV: OpSet.InPlaceImpl2[V, V],
                                                     _scaleAddVSV: scaleAdd.InPlaceImpl3[V, S, V]
    ): MutableModule[V, S] = new MutableModule[V, S] {
    def scalars: Ring[S] = _ring
    def close(a: V, b: V, tolerance: Double): Boolean = closeTo(a, b, tolerance)
    override implicit def hasOps(v: V): NumericOps[V] = _ops(v)
    override implicit def zeroLike: CanCreateZerosLike[V, V] = _zeroLike
    override implicit def mulVS: OpMulScalar.Impl2[V, S, V] = _mulVS
    override implicit def addVV: OpAdd.Impl2[V, V, V] = _addVV
    override implicit def subVV: OpSub.Impl2[V, V, V] = _subVV
    override implicit def copy: CanCopy[V] = _copy
    override implicit def mulIntoVS: OpMulScalar.InPlaceImpl2[V, S] = _mulIntoVS
    override implicit def addIntoVV: OpAdd.InPlaceImpl2[V, V] = _addIntoVV
    override implicit def subIntoVV: OpSub.InPlaceImpl2[V, V] = _subIntoVV
<<<<<<< HEAD
    override implicit def addVS: OpAdd.Impl2[V, S, V] = _addVS
    override implicit def addIntoVS: OpAdd.InPlaceImpl2[V, S] = _addIntoVS
    override implicit def subIntoVS: OpSub.InPlaceImpl2[V, S] = _subIntoVS
    override implicit def subVS: OpSub.Impl2[V, S, V] = _subVS
    override implicit def setIntoVV: OpSet.InPlaceImpl2[V, V] = _setIntoVV
    override implicit def scaleAddVV: scaleAdd.InPlaceImpl3[V, S, V] = _scaleAddVSV
  }
}

object MutableInnerProductModule {
  /** Construct a MutableInnerProductSpace for the given type from the available implicits */
  def make[V, S](implicit _ring: Ring[S],
                                                     _zeroLike: CanCreateZerosLike[V, V],
                                                     _ops: V <:< NumericOps[V],
                                                     _dotVV: OpMulInner.Impl2[V,V,S],
                                                     _mulVS: OpMulScalar.Impl2[V, S, V],
                                                     _addVV: OpAdd.Impl2[V, V, V],
                                                     _addVS: OpAdd.Impl2[V, S, V],
                                                     _subVV: OpSub.Impl2[V, V, V],
                                                     _subVS: OpSub.Impl2[V, S, V],
                                                     _neg: OpNeg.Impl[V, V],
                                                     _copy: CanCopy[V],
                                                     _mulIntoVS: OpMulScalar.InPlaceImpl2[V, S],
                                                     _addIntoVV: OpAdd.InPlaceImpl2[V, V],
                                                     _addIntoVS: OpAdd.InPlaceImpl2[V, S],
                                                     _subIntoVV: OpSub.InPlaceImpl2[V, V],
                                                     _subIntoVS: OpSub.InPlaceImpl2[V, S],
                                                     _setIntoVV: OpSet.InPlaceImpl2[V, V],
                                                     _scaleAddVSV: scaleAdd.InPlaceImpl3[V, S, V]
    ): MutableInnerProductModule[V, S] = new MutableInnerProductModule[V, S] {
    def scalars: Ring[S] = _ring
    override implicit def dotVV: OpMulInner.Impl2[V, V, S] = _dotVV
    override implicit def hasOps(v: V): NumericOps[V] = _ops(v)
    override implicit def zeroLike: CanCreateZerosLike[V, V] = _zeroLike
    override implicit def mulVS: OpMulScalar.Impl2[V, S, V] = _mulVS
    override implicit def addVV: OpAdd.Impl2[V, V, V] = _addVV
    override implicit def subVV: OpSub.Impl2[V, V, V] = _subVV
    override implicit def copy: CanCopy[V] = _copy
    override implicit def mulIntoVS: OpMulScalar.InPlaceImpl2[V, S] = _mulIntoVS
    override implicit def addIntoVV: OpAdd.InPlaceImpl2[V, V] = _addIntoVV
    override implicit def subIntoVV: OpSub.InPlaceImpl2[V, V] = _subIntoVV
    override implicit def addVS: OpAdd.Impl2[V, S, V] = _addVS
    override implicit def addIntoVS: OpAdd.InPlaceImpl2[V, S] = _addIntoVS
    override implicit def subIntoVS: OpSub.InPlaceImpl2[V, S] = _subIntoVS
    override implicit def subVS: OpSub.Impl2[V, S, V] = _subVS
    override implicit def setIntoVV: OpSet.InPlaceImpl2[V, V] = _setIntoVV
    override implicit def scaleAddVV: scaleAdd.InPlaceImpl3[V, S, V] = _scaleAddVSV
  }
}

object MutableNormedModule {
  /** Construct a MutableInnerProductSpace for the given type from the available implicits */
  def make[V, S](implicit _ring: Ring[S],
                 _zeroLike: CanCreateZerosLike[V, V],
                 _ops: V <:< NumericOps[V],
                 _norm: norm.Impl[V, Double],
                 _dotVV: OpMulInner.Impl2[V, V, S],
                 _mulVS: OpMulScalar.Impl2[V, S, V],
                 _addVV: OpAdd.Impl2[V, V, V],
                 _addVS: OpAdd.Impl2[V, S, V],
                 _subVV: OpSub.Impl2[V, V, V],
                 _subVS: OpSub.Impl2[V, S, V],
                 _neg: OpNeg.Impl[V, V],
                 _copy: CanCopy[V],
                 _mulIntoVS: OpMulScalar.InPlaceImpl2[V, S],
                 _addIntoVV: OpAdd.InPlaceImpl2[V, V],
                 _addIntoVS: OpAdd.InPlaceImpl2[V, S],
                 _subIntoVV: OpSub.InPlaceImpl2[V, V],
                 _subIntoVS: OpSub.InPlaceImpl2[V, S],
                 _setIntoVV: OpSet.InPlaceImpl2[V, V],
                 _scaleAddVSV: scaleAdd.InPlaceImpl3[V, S, V]
                  ): MutableNormedModule[V, S] = new MutableNormedModule[V, S] {
    def scalars: Ring[S] = _ring
    override implicit def hasOps(v: V): NumericOps[V] = _ops(v)
    override implicit def normImpl: norm.Impl[V, Double] = _norm
    override implicit def zeroLike: CanCreateZerosLike[V, V] = _zeroLike
    override implicit def mulVS: OpMulScalar.Impl2[V, S, V] = _mulVS
    override implicit def addVV: OpAdd.Impl2[V, V, V] = _addVV
    override implicit def subVV: OpSub.Impl2[V, V, V] = _subVV
    override implicit def copy: CanCopy[V] = _copy
    override implicit def mulIntoVS: OpMulScalar.InPlaceImpl2[V, S] = _mulIntoVS
    override implicit def addIntoVV: OpAdd.InPlaceImpl2[V, V] = _addIntoVV
    override implicit def subIntoVV: OpSub.InPlaceImpl2[V, V] = _subIntoVV
    override implicit def addVS: OpAdd.Impl2[V, S, V] = _addVS
    override implicit def addIntoVS: OpAdd.InPlaceImpl2[V, S] = _addIntoVS
    override implicit def subIntoVS: OpSub.InPlaceImpl2[V, S] = _subIntoVS
    override implicit def subVS: OpSub.Impl2[V, S, V] = _subVS
    override implicit def setIntoVV: OpSet.InPlaceImpl2[V, V] = _setIntoVV
    override implicit def scaleAddVV: scaleAdd.InPlaceImpl3[V, S, V] = _scaleAddVSV
  }
}

object VectorSpace {
  def make[V, S](closeTo: (V, V, Double) => Boolean)(implicit _field: Field[S],
                                                     _normImpl: norm.Impl2[V, Double, Double],
                                                     _ops: V <:< NumericOps[V],
                                                     _zeroLike: CanCreateZerosLike[V, V],
                                                     _mulVS: OpMulScalar.Impl2[V, S, V],
                                                     _divVS: OpDiv.Impl2[V, S, V],
                                                     _addVV: OpAdd.Impl2[V, V, V],
                                                     _subVV: OpSub.Impl2[V, V, V],
                                                     _neg: OpNeg.Impl[V, V],
                                                     _addVS: OpAdd.Impl2[V, S, V],
                                                     _subVS: OpSub.Impl2[V, S, V]
    ): VectorSpace[V, S] = new VectorSpace[V, S] {
    def scalars: Field[S] = _field
    def close(a: V, b: V, tolerance: Double): Boolean = closeTo(a,b,tolerance)
    override implicit def hasOps(v: V): NumericOps[V] = _ops(v)
    override implicit def zeroLike: CanCreateZerosLike[V, V] = _zeroLike
    override implicit def neg: OpNeg.Impl[V, V] = _neg
    override implicit def mulVS: OpMulScalar.Impl2[V, S, V] = _mulVS
    override implicit def divVS: OpDiv.Impl2[V, S, V] = _divVS
    override implicit def addVV: OpAdd.Impl2[V, V, V] = _addVV
    override implicit def subVV: OpSub.Impl2[V, V, V] = _subVV
    override implicit def addVS: OpAdd.Impl2[V, S, V] = _addVS
    override implicit def subVS: OpSub.Impl2[V, S, V] = _subVS
  }
}

object InnerProductVectorSpace {
  /** Construct a MutableInnerProductSpace for the given type from the available implicits */
  def make[V, S](implicit _field: Field[S],
                                                     _normImpl: norm.Impl2[V, Double, Double],
                                                     _ops: V <:< NumericOps[V],
                                                     _zeroLike: CanCreateZerosLike[V, V],
                                                     _mulVS: OpMulScalar.Impl2[V, S, V],
                                                     _divVS: OpDiv.Impl2[V, S, V],
                                                     _addVV: OpAdd.Impl2[V, V, V],
                                                     _subVV: OpSub.Impl2[V, V, V],
                                                     _neg: OpNeg.Impl[V, V],
                                                     _dotVV: OpMulInner.Impl2[V, V, S],
                                                     _addVS: OpAdd.Impl2[V, S, V],
                                                     _subVS: OpSub.Impl2[V, S, V]
    ): InnerProductVectorSpace[V, S] = new InnerProductVectorSpace[V, S] {
    def scalars: Field[S] = _field
    override implicit def hasOps(v: V): NumericOps[V] = _ops(v)
    override implicit def zeroLike: CanCreateZerosLike[V, V] = _zeroLike
    override implicit def neg: OpNeg.Impl[V, V] = _neg
    override implicit def mulVS: OpMulScalar.Impl2[V, S, V] = _mulVS
    override implicit def divVS: OpDiv.Impl2[V, S, V] = _divVS
    override implicit def addVV: OpAdd.Impl2[V, V, V] = _addVV
    override implicit def subVV: OpSub.Impl2[V, V, V] = _subVV
    override implicit def dotVV: OpMulInner.Impl2[V, V, S] = _dotVV
    override implicit def addVS: OpAdd.Impl2[V, S, V] = _addVS
    override implicit def subVS: OpSub.Impl2[V, S, V] = _subVS
  }
}

object NormedVectorSpace {
  /** Construct a MutableInnerProductSpace for the given type from the available implicits */
  def make[V, S](implicit _field: Field[S],
                 _normImpl: norm.Impl[V, Double],
                 _ops: V <:< NumericOps[V],
                 _zeroLike: CanCreateZerosLike[V, V],
                 _mulVS: OpMulScalar.Impl2[V, S, V],
                 _divVS: OpDiv.Impl2[V, S, V],
                 _addVV: OpAdd.Impl2[V, V, V],
                 _subVV: OpSub.Impl2[V, V, V],
                 _neg: OpNeg.Impl[V, V],
                 _dotVV: OpMulInner.Impl2[V, V, S],
                 _addVS: OpAdd.Impl2[V, S, V],
                 _subVS: OpSub.Impl2[V, S, V]
                  ): NormedVectorSpace[V, S] = new NormedVectorSpace[V, S] {
    def scalars: Field[S] = _field
    override implicit def hasOps(v: V): NumericOps[V] = _ops(v)
    override implicit def normImpl: norm.Impl[V, Double] = _normImpl
    override implicit def zeroLike: CanCreateZerosLike[V, V] = _zeroLike
    override implicit def neg: OpNeg.Impl[V, V] = _neg
    override implicit def mulVS: OpMulScalar.Impl2[V, S, V] = _mulVS
    override implicit def divVS: OpDiv.Impl2[V, S, V] = _divVS
    override implicit def addVV: OpAdd.Impl2[V, V, V] = _addVV
    override implicit def subVV: OpSub.Impl2[V, V, V] = _subVV
    override implicit def dotVV: OpMulInner.Impl2[V, V, S] = _dotVV
    override implicit def addVS: OpAdd.Impl2[V, S, V] = _addVS
    override implicit def subVS: OpSub.Impl2[V, S, V] = _subVS
  }
}

object LebesgueVectorSpace {
  /** Construct a MutableInnerProductSpace for the given type from the available implicits */
  def make[V, S](implicit _field: Field[S],
                 _normImpl2: norm.Impl2[V, Double, Double],
                 _ops: V <:< NumericOps[V],
                 _zeroLike: CanCreateZerosLike[V, V],
                 _mulVS: OpMulScalar.Impl2[V, S, V],
                 _divVS: OpDiv.Impl2[V, S, V],
                 _addVV: OpAdd.Impl2[V, V, V],
                 _subVV: OpSub.Impl2[V, V, V],
                 _neg: OpNeg.Impl[V, V],
                 _dotVV: OpMulInner.Impl2[V, V, S],
                 _addVS: OpAdd.Impl2[V, S, V],
                 _subVS: OpSub.Impl2[V, S, V]
                  ): LebesgueVectorSpace[V, S] = new LebesgueVectorSpace[V, S] {
    def scalars: Field[S] = _field
    override implicit def hasOps(v: V): NumericOps[V] = _ops(v)
    override implicit def normImplDouble: norm.Impl2[V, Double, Double] = _normImpl2
    def close(a: V, b: V, tolerance: Double): Boolean = _normImpl2(subVV(a, b),2.0) <= tolerance * math.max(normImplDouble(a,2.0), normImplDouble(b,2.0))
    override implicit def zeroLike: CanCreateZerosLike[V, V] = _zeroLike
    override implicit def neg: OpNeg.Impl[V, V] = _neg
    override implicit def mulVS: OpMulScalar.Impl2[V, S, V] = _mulVS
    override implicit def divVS: OpDiv.Impl2[V, S, V] = _divVS
    override implicit def addVV: OpAdd.Impl2[V, V, V] = _addVV
    override implicit def subVV: OpSub.Impl2[V, V, V] = _subVV
    override implicit def addVS: OpAdd.Impl2[V, S, V] = _addVS
    override implicit def subVS: OpSub.Impl2[V, S, V] = _subVS
  }
}
object FullyNormedVectorSpace {
  /** Construct a MutableInnerProductSpace for the given type from the available implicits */
  def make[V, S](implicit _field: Field[S],
                 _normImpl2: norm.Impl2[V, Double, Double],
                 _normImpl: norm.Impl[V, Double],
                 _ops: V <:< NumericOps[V],
                 _zeroLike: CanCreateZerosLike[V, V],
                 _mulVS: OpMulScalar.Impl2[V, S, V],
                 _divVS: OpDiv.Impl2[V, S, V],
                 _addVV: OpAdd.Impl2[V, V, V],
                 _subVV: OpSub.Impl2[V, V, V],
                 _neg: OpNeg.Impl[V, V],
                 _dotVV: OpMulInner.Impl2[V, V, S],
                 _addVS: OpAdd.Impl2[V, S, V],
                 _subVS: OpSub.Impl2[V, S, V]
                  ): FullyNormedVectorSpace[V, S] = new FullyNormedVectorSpace[V, S] {
    def scalars: Field[S] = _field
    override implicit def hasOps(v: V): NumericOps[V] = _ops(v)
    override implicit def normImplDouble: norm.Impl2[V, Double, Double] = _normImpl2
    override implicit def normImpl: norm.Impl[V, Double] = _normImpl
    override implicit def dotVV: OpMulInner.Impl2[V, V, S] = _dotVV
    override implicit def zeroLike: CanCreateZerosLike[V, V] = _zeroLike
    override implicit def neg: OpNeg.Impl[V, V] = _neg
    override implicit def mulVS: OpMulScalar.Impl2[V, S, V] = _mulVS
    override implicit def divVS: OpDiv.Impl2[V, S, V] = _divVS
    override implicit def addVV: OpAdd.Impl2[V, V, V] = _addVV
    override implicit def subVV: OpSub.Impl2[V, V, V] = _subVV
    override implicit def addVS: OpAdd.Impl2[V, S, V] = _addVS
    override implicit def subVS: OpSub.Impl2[V, S, V] = _subVS
  }
}

object MutableVectorSpace {
  def make[V, S](closeTo: (V, V, Double) => Boolean)(implicit _field: Field[S],
                 _normImpl: norm.Impl2[V, Double, Double],
                 _ops: V <:< NumericOps[V],
                 _zeroLike: CanCreateZerosLike[V, V],
                 _mulVS: OpMulScalar.Impl2[V, S, V],
                 _divVS: OpDiv.Impl2[V, S, V],
                 _addVV: OpAdd.Impl2[V, V, V],
                 _subVV: OpSub.Impl2[V, V, V],
                 _neg: OpNeg.Impl[V, V],
                 _copy: CanCopy[V],
                 _mulIntoVS: OpMulScalar.InPlaceImpl2[V, S],
                 _divIntoVS: OpDiv.InPlaceImpl2[V, S],
                 _addIntoVV: OpAdd.InPlaceImpl2[V, V],
                 _subIntoVV: OpSub.InPlaceImpl2[V, V],
                 _setIntoVV: OpSet.InPlaceImpl2[V, V],
                 _addVS: OpAdd.Impl2[V, S, V],
                 _subVS: OpSub.Impl2[V, S, V],
                 _addIntoVS: OpAdd.InPlaceImpl2[V, S],
                 _subIntoVS: OpSub.InPlaceImpl2[V, S],
                 _scaleAddVSV: scaleAdd.InPlaceImpl3[V, S, V]
                  ): MutableVectorSpace[V, S] = new MutableVectorSpace[V, S] {
    def scalars: Field[S] = _field
    def close(a: V, b: V, tolerance: Double): Boolean = closeTo(a,b,tolerance)
    override implicit def hasOps(v: V): NumericOps[V] = _ops(v)
    override implicit def zeroLike: CanCreateZerosLike[V, V] = _zeroLike
    override implicit def neg: OpNeg.Impl[V, V] = _neg
    override implicit def mulVS: OpMulScalar.Impl2[V, S, V] = _mulVS
    override implicit def divVS: OpDiv.Impl2[V, S, V] = _divVS
    override implicit def addVV: OpAdd.Impl2[V, V, V] = _addVV
    override implicit def subVV: OpSub.Impl2[V, V, V] = _subVV
    override implicit def copy: CanCopy[V] = _copy
    override implicit def mulIntoVS: OpMulScalar.InPlaceImpl2[V, S] = _mulIntoVS
    override implicit def divIntoVS: OpDiv.InPlaceImpl2[V, S] = _divIntoVS
    override implicit def addIntoVV: OpAdd.InPlaceImpl2[V, V] = _addIntoVV
    override implicit def subIntoVV: OpSub.InPlaceImpl2[V, V] = _subIntoVV
    override implicit def setIntoVV: OpSet.InPlaceImpl2[V, V] = _setIntoVV
    override implicit def scaleAddVV: scaleAdd.InPlaceImpl3[V, S, V] = _scaleAddVSV
    override implicit def addVS: OpAdd.Impl2[V, S, V] = _addVS
    override implicit def addIntoVS: OpAdd.InPlaceImpl2[V, S] = _addIntoVS
    override implicit def subIntoVS: OpSub.InPlaceImpl2[V, S] = _subIntoVS
    override implicit def subVS: OpSub.Impl2[V, S, V] = _subVS
=======

    override implicit def setIntoVV: OpSet.InPlaceImpl2[V, V] = _setIntoVV
    override implicit def scaleAddVV: scaleAdd.InPlaceImpl3[V, S, V] = _scaleAddVSV
>>>>>>> 1109f995
  }
}

object MutableInnerProductVectorSpace {
  /** Construct a MutableInnerProductSpace for the given type from the available implicits */
  def make[V, S](implicit _field: Field[S],
                 _ops: V <:< NumericOps[V],
                 _zeroLike: CanCreateZerosLike[V, V],
                 _mulVS: OpMulScalar.Impl2[V, S, V],
                 _divVS: OpDiv.Impl2[V, S, V],
                 _addVV: OpAdd.Impl2[V, V, V],
                 _subVV: OpSub.Impl2[V, V, V],
                 _neg: OpNeg.Impl[V, V],
                 _dotVV: OpMulInner.Impl2[V, V, S],
                 _copy: CanCopy[V],
                 _mulIntoVS: OpMulScalar.InPlaceImpl2[V, S],
                 _divIntoVS: OpDiv.InPlaceImpl2[V, S],
                 _addIntoVV: OpAdd.InPlaceImpl2[V, V],
                 _subIntoVV: OpSub.InPlaceImpl2[V, V],
                 _setIntoVV: OpSet.InPlaceImpl2[V, V],
                 _scaleAddVSV: scaleAdd.InPlaceImpl3[V, S, V]
                  ): MutableInnerProductVectorSpace[V, S] = new MutableInnerProductVectorSpace[V, S] {
    def scalars: Field[S] = _field
    override implicit def hasOps(v: V): NumericOps[V] = _ops(v)
    override implicit def zeroLike: CanCreateZerosLike[V, V] = _zeroLike
    override implicit def neg: OpNeg.Impl[V, V] = _neg
    override implicit def mulVS: OpMulScalar.Impl2[V, S, V] = _mulVS
    override implicit def divVS: OpDiv.Impl2[V, S, V] = _divVS
    override implicit def addVV: OpAdd.Impl2[V, V, V] = _addVV
    override implicit def subVV: OpSub.Impl2[V, V, V] = _subVV
    override implicit def dotVV: OpMulInner.Impl2[V, V, S] = _dotVV
    override implicit def copy: CanCopy[V] = _copy
    override implicit def mulIntoVS: OpMulScalar.InPlaceImpl2[V, S] = _mulIntoVS
    override implicit def divIntoVS: OpDiv.InPlaceImpl2[V, S] = _divIntoVS
    override implicit def addIntoVV: OpAdd.InPlaceImpl2[V, V] = _addIntoVV
    override implicit def subIntoVV: OpSub.InPlaceImpl2[V, V] = _subIntoVV
    override implicit def setIntoVV: OpSet.InPlaceImpl2[V, V] = _setIntoVV
    override implicit def scaleAddVV: scaleAdd.InPlaceImpl3[V, S, V] = _scaleAddVSV
  }
}

object MutableNormedVectorSpace {
  /** Construct a MutableInnerProductSpace for the given type from the available implicits */
  def make[V, S](implicit _field: Field[S],
                 _normImpl: norm.Impl2[V, Double, Double],
                 _ops: V <:< NumericOps[V],
                 _zeroLike: CanCreateZerosLike[V, V],
                 _mulVS: OpMulScalar.Impl2[V, S, V],
                 _divVS: OpDiv.Impl2[V, S, V],
                 _addVV: OpAdd.Impl2[V, V, V],
                 _subVV: OpSub.Impl2[V, V, V],
                 _neg: OpNeg.Impl[V, V],
                 _dotVV: OpMulInner.Impl2[V, V, S],
                 _copy: CanCopy[V],
                 _mulIntoVS: OpMulScalar.InPlaceImpl2[V, S],
                 _divIntoVS: OpDiv.InPlaceImpl2[V, S],
                 _addIntoVV: OpAdd.InPlaceImpl2[V, V],
                 _subIntoVV: OpSub.InPlaceImpl2[V, V],
                 _setIntoVV: OpSet.InPlaceImpl2[V, V],
                 _addIntoVS: OpAdd.InPlaceImpl2[V, S],
                 _subIntoVS: OpSub.InPlaceImpl2[V, S],
                 _scaleAddVSV: scaleAdd.InPlaceImpl3[V, S, V]
                  ): MutableNormedVectorSpace[V, S] = new MutableNormedVectorSpace[V, S] {
    def scalars: Field[S] = _field
    override implicit def hasOps(v: V): NumericOps[V] = _ops(v)
    override implicit def zeroLike: CanCreateZerosLike[V, V] = _zeroLike
    override implicit def neg: OpNeg.Impl[V, V] = _neg
    override implicit def mulVS: OpMulScalar.Impl2[V, S, V] = _mulVS
    override implicit def divVS: OpDiv.Impl2[V, S, V] = _divVS
    override implicit def addVV: OpAdd.Impl2[V, V, V] = _addVV
    override implicit def subVV: OpSub.Impl2[V, V, V] = _subVV
    override implicit def dotVV: OpMulInner.Impl2[V, V, S] = _dotVV
    override implicit def copy: CanCopy[V] = _copy
    override implicit def mulIntoVS: OpMulScalar.InPlaceImpl2[V, S] = _mulIntoVS
    override implicit def divIntoVS: OpDiv.InPlaceImpl2[V, S] = _divIntoVS
    override implicit def addIntoVV: OpAdd.InPlaceImpl2[V, V] = _addIntoVV
    override implicit def subIntoVV: OpSub.InPlaceImpl2[V, V] = _subIntoVV
    override implicit def setIntoVV: OpSet.InPlaceImpl2[V, V] = _setIntoVV
    override implicit def scaleAddVV: scaleAdd.InPlaceImpl3[V, S, V] = _scaleAddVSV
  }
}

object VectorRing {
  def make[V, S](implicit
                 _norm: norm.Impl[V, Double],
                 _field: Field[S],
                 _addVS: OpAdd.Impl2[V, S, V],
                 _subVS: OpSub.Impl2[V, S, V],
                 _mulVV: OpMulScalar.Impl2[V, V, V],
                 _scaleAddVSV: scaleAdd.InPlaceImpl3[V, S, V],
                 _zeroLike: CanCreateZerosLike[V, V],
                 _mulVS: OpMulScalar.Impl2[V, S, V],
                 _addVV: OpAdd.Impl2[V, V, V],
                 _subVV: OpSub.Impl2[V, V, V],
                 _dotVV: OpMulInner.Impl2[V, V, S],
                 _ops: V <:< NumericOps[V]
                 //                 _modVV: OpMod.Impl2[V, V, V],
                 //                 _modVS: OpMod.Impl2[V, S, V],
                 //                 _powVV: OpPow.Impl2[V, V, V],
                 //                 _powVS: OpPow.Impl2[V, S, V]
                  ): VectorRing[V, S] = new VectorRing[V, S] {
    def scalars: Field[S] = _field
    override implicit def hasOps(v: V): NumericOps[V] = _ops(v)
    override implicit def normImpl: norm.Impl[V, Double] = _norm
    override implicit def dotVV: OpMulInner.Impl2[V, V, S] = _dotVV
    override implicit def addVS: OpAdd.Impl2[V, S, V] = _addVS
    override implicit def zeroLike: CanCreateZerosLike[V, V] = _zeroLike
    override implicit def subVS: OpSub.Impl2[V, S, V] = _subVS
    override implicit def mulVV: OpMulScalar.Impl2[V, V, V] = _mulVV
    override implicit def mulVS: OpMulScalar.Impl2[V, S, V] = _mulVS
    override implicit def addVV: OpAdd.Impl2[V, V, V] = _addVV
    override implicit def subVV: OpSub.Impl2[V, V, V] = _subVV
  }
}

object MutableVectorRing {
  def make[V, S](implicit
                 _norm: norm.Impl[V, Double],
                 _field: Field[S],
                 _addVS: OpAdd.Impl2[V, S, V],
                 _subVS: OpSub.Impl2[V, S, V],
                 _mulVV: OpMulScalar.Impl2[V, V, V],
                 _copy: CanCopy[V],
                 _mulIntoVS: OpMulScalar.InPlaceImpl2[V, S],
                 _addIntoVV: OpAdd.InPlaceImpl2[V, V],
                 _subIntoVV: OpSub.InPlaceImpl2[V, V],
                 _addIntoVS: OpAdd.InPlaceImpl2[V, S],
                 _subIntoVS: OpSub.InPlaceImpl2[V, S],
                 _mulIntoVV: OpMulScalar.InPlaceImpl2[V, V],
                 _setIntoVV: OpSet.InPlaceImpl2[V, V],
                 _setIntoVS: OpSet.InPlaceImpl2[V, S],
                 _scaleAddVSV: scaleAdd.InPlaceImpl3[V, S, V],
                 _zeroLike: CanCreateZerosLike[V, V],
                 _mulVS: OpMulScalar.Impl2[V, S, V],
                 _divVS: OpDiv.Impl2[V, S, V],
                 _addVV: OpAdd.Impl2[V, V, V],
                 _subVV: OpSub.Impl2[V, V, V],
                 _ops: V <:< NumericOps[V],
                 _dotVV: OpMulInner.Impl2[V, V, S],
                 _zipMapVals: CanZipMapValues[V, S, S, V],
                 _traverseVals: CanTraverseValues[V, S],
                 _mapVals: CanMapValues[V, S, S, V]
                  ): MutableVectorRing[V, S] = new MutableVectorRing[V, S] {

    def scalars: Field[S] = _field
    override implicit def hasOps(v: V): NumericOps[V] = _ops(v)
    override implicit def normImpl: norm.Impl[V, Double] = _norm
    override implicit def addVS: OpAdd.Impl2[V, S, V] = _addVS
    override implicit def zeroLike: CanCreateZerosLike[V, V] = _zeroLike
    override implicit def subVS: OpSub.Impl2[V, S, V] = _subVS
    override implicit def mulVV: OpMulScalar.Impl2[V, V, V] = _mulVV
    override implicit def copy: CanCopy[V] = _copy
    override implicit def mulIntoVS: OpMulScalar.InPlaceImpl2[V, S] = _mulIntoVS
    override implicit def addIntoVV: OpAdd.InPlaceImpl2[V, V] = _addIntoVV
    override implicit def subIntoVV: OpSub.InPlaceImpl2[V, V] = _subIntoVV
    override implicit def addIntoVS: OpAdd.InPlaceImpl2[V, S] = _addIntoVS
    override implicit def subIntoVS: OpSub.InPlaceImpl2[V, S] = _subIntoVS
    override implicit def mulIntoVV: OpMulScalar.InPlaceImpl2[V, V] = _mulIntoVV
    override implicit def mulVS: OpMulScalar.Impl2[V, S, V] = _mulVS
    override implicit def addVV: OpAdd.Impl2[V, V, V] = _addVV
    override implicit def subVV: OpSub.Impl2[V, V, V] = _subVV
    override implicit def dotVV: OpMulInner.Impl2[V, V, S] = _dotVV
    override implicit def setIntoVV: OpSet.InPlaceImpl2[V, V] = _setIntoVV
    override implicit def setIntoVS: OpSet.InPlaceImpl2[V, S] = _setIntoVS
    override implicit def scaleAddVV: scaleAdd.InPlaceImpl3[V, S, V] = _scaleAddVSV
    override implicit def mapValues: CanMapValues[V, S, S, V] = _mapVals
    override implicit def zipMapValues: CanZipMapValues[V, S, S, V] = _zipMapVals
    override implicit def iterateValues: CanTraverseValues[V, S] = _traverseVals
  }
}

object VectorField {
  def make[V, S](implicit _norm2: norm.Impl2[V, Double, Double],
                 _norm: norm.Impl[V, Double],
                 _field: Field[S],
                 _addVS: OpAdd.Impl2[V, S, V],
                 _subVS: OpSub.Impl2[V, S, V],
                 _mulVV: OpMulScalar.Impl2[V, V, V],
                 _divVV: OpDiv.Impl2[V, V, V],
                 _scaleAddVSV: scaleAdd.InPlaceImpl3[V, S, V],
                 _zeroLike: CanCreateZerosLike[V, V],
                 _mulVS: OpMulScalar.Impl2[V, S, V],
                 _divVS: OpDiv.Impl2[V, S, V],
                 _addVV: OpAdd.Impl2[V, V, V],
                 _subVV: OpSub.Impl2[V, V, V],
                 _dotVV: OpMulInner.Impl2[V, V, S],
                 _neg: OpNeg.Impl[V, V],
                 _ops: V <:< NumericOps[V]
                  ): VectorField[V, S] = new VectorField[V, S] {
    def scalars: Field[S] = _field
    override implicit def hasOps(v: V): NumericOps[V] = _ops(v)
    override implicit def normImpl: norm.Impl[V, Double] = _norm
    override implicit def normImplDouble: norm.Impl2[V, Double, Double] = _norm2
    override implicit def dotVV: OpMulInner.Impl2[V, V, S] = _dotVV
    override implicit def addVS: OpAdd.Impl2[V, S, V] = _addVS
    override implicit def zeroLike: CanCreateZerosLike[V, V] = _zeroLike
    override implicit def subVS: OpSub.Impl2[V, S, V] = _subVS
    override implicit def mulVV: OpMulScalar.Impl2[V, V, V] = _mulVV
    override implicit def divVV: OpDiv.Impl2[V, V, V] = _divVV
    override implicit def mulVS: OpMulScalar.Impl2[V, S, V] = _mulVS
    override implicit def divVS: OpDiv.Impl2[V, S, V] = _divVS
    override implicit def addVV: OpAdd.Impl2[V, V, V] = _addVV
    override implicit def subVV: OpSub.Impl2[V, V, V] = _subVV
    override implicit def neg: OpNeg.Impl[V, V] = _neg
  }
}

object MutableVectorField {
  def make[V, S](implicit
                 _norm: norm.Impl[V, Double],
                 _norm2: norm.Impl2[V, Double, Double],
                 _field: Field[S],
                 _mulVV: OpMulScalar.Impl2[V, V, V],
                 _divVV: OpDiv.Impl2[V, V, V],
                 _copy: CanCopy[V],
                 _mulIntoVS: OpMulScalar.InPlaceImpl2[V, S],
                 _divIntoVS: OpDiv.InPlaceImpl2[V, S],
                 _addIntoVV: OpAdd.InPlaceImpl2[V, V],
                 _subIntoVV: OpSub.InPlaceImpl2[V, V],
                 _mulIntoVV: OpMulScalar.InPlaceImpl2[V, V],
                 _divIntoVV: OpDiv.InPlaceImpl2[V, V],
                 _setIntoVV: OpSet.InPlaceImpl2[V, V],
                 _scaleAddVSV: scaleAdd.InPlaceImpl3[V, S, V],
                 _zeroLike: CanCreateZerosLike[V, V],
                 _mulVS: OpMulScalar.Impl2[V, S, V],
                 _divVS: OpDiv.Impl2[V, S, V],
                 _addVV: OpAdd.Impl2[V, V, V],
                 _subVV: OpSub.Impl2[V, V, V],
                 _neg: OpNeg.Impl[V, V],
                 _ops: V <:< NumericOps[V],
                 _dotVV: OpMulInner.Impl2[V, V, S],
                 _zipMapVals: CanZipMapValues[V, S, S, V],
                 _traverseVals: CanTraverseValues[V, S],
                 _mapVals: CanMapValues[V, S, S, V]
                  ): MutableVectorField[V, S] = new MutableVectorField[V, S] {

    def scalars: Field[S] = _field
    override implicit def hasOps(v: V): NumericOps[V] = _ops(v)
    override implicit def normImpl: norm.Impl[V, Double] = _norm
    override implicit def zeroLike: CanCreateZerosLike[V, V] = _zeroLike
    override implicit def mulVV: OpMulScalar.Impl2[V, V, V] = _mulVV
    override implicit def divVV: OpDiv.Impl2[V, V, V] = _divVV
    override implicit def copy: CanCopy[V] = _copy
    override implicit def mulIntoVS: OpMulScalar.InPlaceImpl2[V, S] = _mulIntoVS
    override implicit def divIntoVS: OpDiv.InPlaceImpl2[V, S] = _divIntoVS
    override implicit def addIntoVV: OpAdd.InPlaceImpl2[V, V] = _addIntoVV
    override implicit def subIntoVV: OpSub.InPlaceImpl2[V, V] = _subIntoVV
    override implicit def mulIntoVV: OpMulScalar.InPlaceImpl2[V, V] = _mulIntoVV
    override implicit def divIntoVV: OpDiv.InPlaceImpl2[V, V] = _divIntoVV
    override implicit def mulVS: OpMulScalar.Impl2[V, S, V] = _mulVS
    override implicit def divVS: OpDiv.Impl2[V, S, V] = _divVS
    override implicit def addVV: OpAdd.Impl2[V, V, V] = _addVV
    override implicit def subVV: OpSub.Impl2[V, V, V] = _subVV
    override implicit def neg: OpNeg.Impl[V, V] = _neg
    override implicit def dotVV: OpMulInner.Impl2[V, V, S] = _dotVV
    override implicit def setIntoVV: OpSet.InPlaceImpl2[V, V] = _setIntoVV
    override implicit def scaleAddVV: scaleAdd.InPlaceImpl3[V, S, V] = _scaleAddVSV
  }
}

object MutableCoordinateField {
  def make[V, S](implicit
                 _ops: V <:< NumericOps[V],
                    _normImpl2: norm.Impl2[V, Double, Double],
                    _norm: norm.Impl[V, Double],
                    _field: Field[S],
                    _mulVV: OpMulScalar.Impl2[V, V, V],
                    _divVV: OpDiv.Impl2[V, V, V],
                    _copy: CanCopy[V],
                    _mulIntoVS: OpMulScalar.InPlaceImpl2[V, S],
                    _divIntoVS: OpDiv.InPlaceImpl2[V, S],
                    _addIntoVV: OpAdd.InPlaceImpl2[V, V],
                    _subIntoVV: OpSub.InPlaceImpl2[V, V],
                    _mulIntoVV: OpMulScalar.InPlaceImpl2[V, V],
                    _divIntoVV: OpDiv.InPlaceImpl2[V, V],
                    _setIntoVV: OpSet.InPlaceImpl2[V, V],
                    _scaleAddVSV: scaleAdd.InPlaceImpl3[V, S, V],
                    _zeroLike: CanCreateZerosLike[V, V],
                    _mulVS: OpMulScalar.Impl2[V, S, V],
                    _divVS: OpDiv.Impl2[V, S, V],
                    _addVV: OpAdd.Impl2[V, V, V],
                    _subVV: OpSub.Impl2[V, V, V],
                    _neg: OpNeg.Impl[V, V],
//                    _modVV: OpMod.Impl2[V, V, V],
//                    _modVS: OpMod.Impl2[V, S, V],
//                    _powVV: OpPow.Impl2[V, V, V],
//                    _powVS: OpPow.Impl2[V, S, V],
//                    _modIntoVV: OpMod.InPlaceImpl2[V, V],
//                    _modIntoVS: OpMod.InPlaceImpl2[V, S],
//                    _powIntoVV: OpPow.InPlaceImpl2[V, V],
//                    _powIntoVS: OpPow.InPlaceImpl2[V, S],
                    _dotVV: OpMulInner.Impl2[V, V, S],
                    _zipMapVals: CanZipMapValues[V, S, S, V],
                    _traverseVals: CanTraverseValues[V, S],
                    _mapVals: CanMapValues[V, S, S, V]): MutableCoordinateField[V, S] = new MutableCoordinateField[V, S] {

    override implicit def normImpl2: norm.Impl2[V, Double, Double] = _normImpl2

    def scalars: Field[S] = _field
    override implicit def hasOps(v: V): NumericOps[V] = _ops(v)
    override implicit def normImpl: norm.Impl[V, Double] = _norm
    override implicit def zeroLike: CanCreateZerosLike[V, V] = _zeroLike
    override implicit def mulVV: OpMulScalar.Impl2[V, V, V] = _mulVV
    override implicit def divVV: OpDiv.Impl2[V, V, V] = _divVV
    override implicit def copy: CanCopy[V] = _copy
    override implicit def mulIntoVS: OpMulScalar.InPlaceImpl2[V, S] = _mulIntoVS
    override implicit def divIntoVS: OpDiv.InPlaceImpl2[V, S] = _divIntoVS
    override implicit def addIntoVV: OpAdd.InPlaceImpl2[V, V] = _addIntoVV
    override implicit def subIntoVV: OpSub.InPlaceImpl2[V, V] = _subIntoVV
    override implicit def mulIntoVV: OpMulScalar.InPlaceImpl2[V, V] = _mulIntoVV
    override implicit def divIntoVV: OpDiv.InPlaceImpl2[V, V] = _divIntoVV
    override implicit def mulVS: OpMulScalar.Impl2[V, S, V] = _mulVS
    override implicit def divVS: OpDiv.Impl2[V, S, V] = _divVS
    override implicit def addVV: OpAdd.Impl2[V, V, V] = _addVV
    override implicit def subVV: OpSub.Impl2[V, V, V] = _subVV
    override implicit def neg: OpNeg.Impl[V, V] = _neg
    override implicit def dotVV: OpMulInner.Impl2[V, V, S] = _dotVV
    override implicit def setIntoVV: OpSet.InPlaceImpl2[V, V] = _setIntoVV
    override implicit def scaleAddVV: scaleAdd.InPlaceImpl3[V, S, V] = _scaleAddVSV
    override implicit def mapValues: CanMapValues[V, S, S, V] = _mapVals
    override implicit def zipMapValues: CanZipMapValues[V, S, S, V] = _zipMapVals
    override implicit def iterateValues: CanTraverseValues[V, S] = _traverseVals
//    override implicit def powIntoVV: OpPow.InPlaceImpl2[V, V] = _powIntoVV
//    override implicit def powIntoVS: OpPow.InPlaceImpl2[V, S] = _powIntoVS
//    override implicit def modIntoVV: OpMod.InPlaceImpl2[V, V] = _modIntoVV
//    override implicit def modIntoVS: OpMod.InPlaceImpl2[V, S] = _modIntoVS
//    override implicit def powVV: OpPow.Impl2[V, V, V] = _powVV
//    override implicit def powVS: OpPow.Impl2[V, S, V] = _powVS
//    override implicit def modVV: OpMod.Impl2[V, V, V] = _modVV
//    override implicit def modVS: OpMod.Impl2[V, S, V] = _modVS
  }
}

<<<<<<< HEAD
object TensorField {
=======

object MutableFiniteCoordinateField {
>>>>>>> 1109f995
  def make[V, I, S](implicit
                    _norm: norm.Impl[V, Double],
                    _norm2: norm.Impl2[V, Double, Double],
                    _field: Field[S],
                    _addVS: OpAdd.Impl2[V, S, V],
                    _subVS: OpSub.Impl2[V, S, V],
                    _mulVV: OpMulScalar.Impl2[V, V, V],
                    _divVV: OpDiv.Impl2[V, V, V],
                    _zeroLike: CanCreateZerosLike[V, V],
                    _mulVS: OpMulScalar.Impl2[V, S, V],
                    _divVS: OpDiv.Impl2[V, S, V],
                    _addVV: OpAdd.Impl2[V, V, V],
                    _subVV: OpSub.Impl2[V, V, V],
                    _neg: OpNeg.Impl[V, V],
                    _ops: V <:< NumericOps[V] with QuasiTensor[I, S],
                    _dotVV: OpMulInner.Impl2[V, V, S]): TensorField[V, I, S] = new TensorField[V, I, S] {
    def scalars: Field[S] = _field
    override implicit def hasOps(v: V): NumericOps[V] with QuasiTensor[I, S] = _ops(v)
    override implicit def normImpl: norm.Impl[V, Double] = _norm
    override implicit def normImplDouble: norm.Impl2[V, Double, Double] = _norm2
    override implicit def addVS: OpAdd.Impl2[V, S, V] = _addVS
    override implicit def zeroLike: CanCreateZerosLike[V, V] = _zeroLike
    override implicit def subVS: OpSub.Impl2[V, S, V] = _subVS
    override implicit def mulVV: OpMulScalar.Impl2[V, V, V] = _mulVV
    override implicit def divVV: OpDiv.Impl2[V, V, V] = _divVV
    override implicit def mulVS: OpMulScalar.Impl2[V, S, V] = _mulVS
    override implicit def divVS: OpDiv.Impl2[V, S, V] = _divVS
    override implicit def addVV: OpAdd.Impl2[V, V, V] = _addVV
    override implicit def subVV: OpSub.Impl2[V, V, V] = _subVV
    override implicit def neg: OpNeg.Impl[V, V] = _neg
    override implicit def dotVV: OpMulInner.Impl2[V, V, S] = _dotVV
  }
}

object MutableTensorField {
  def make[V, I, S](implicit
                    _norm: norm.Impl[V, Double],
                    _norm2: norm.Impl2[V, Double, Double],
                    _field: Field[S],
                    _addVS: OpAdd.Impl2[V, S, V],
                    _subVS: OpSub.Impl2[V, S, V],
                    _mulVV: OpMulScalar.Impl2[V, V, V],
                    _divVV: OpDiv.Impl2[V, V, V],
                    _copy: CanCopy[V],
                    _mulIntoVS: OpMulScalar.InPlaceImpl2[V, S],
                    _divIntoVS: OpDiv.InPlaceImpl2[V, S],
                    _addIntoVV: OpAdd.InPlaceImpl2[V, V],
                    _subIntoVV: OpSub.InPlaceImpl2[V, V],
                    _addIntoVS: OpAdd.InPlaceImpl2[V, S],
                    _subIntoVS: OpSub.InPlaceImpl2[V, S],
                    _mulIntoVV: OpMulScalar.InPlaceImpl2[V, V],
                    _divIntoVV: OpDiv.InPlaceImpl2[V, V],
                    _setIntoVV: OpSet.InPlaceImpl2[V, V],
                    _setIntoVS: OpSet.InPlaceImpl2[V, S],
                    _scaleAddVSV: scaleAdd.InPlaceImpl3[V, S, V],
                    _zeroLike: CanCreateZerosLike[V, V],
                    _zero: CanCreateZeros[V, I],
                    _dim: dim.Impl[V, I],
                    _mulVS: OpMulScalar.Impl2[V, S, V],
                    _divVS: OpDiv.Impl2[V, S, V],
                    _addVV: OpAdd.Impl2[V, V, V],
                    _subVV: OpSub.Impl2[V, V, V],
                    _neg: OpNeg.Impl[V, V],
<<<<<<< HEAD
=======
                    _tabulate: CanTabulate[I,V,S],
//                    _modVV: OpMod.Impl2[V, V, V],
//                    _modVS: OpMod.Impl2[V, S, V],
//                    _powVV: OpPow.Impl2[V, V, V],
//                    _powVS: OpPow.Impl2[V, S, V],
//                    _modIntoVV: OpMod.InPlaceImpl2[V, V],
//                    _modIntoVS: OpMod.InPlaceImpl2[V, S],
//                    _powIntoVV: OpPow.InPlaceImpl2[V, V],
//                    _powIntoVS: OpPow.InPlaceImpl2[V, S],
>>>>>>> 1109f995
                    _ops: V <:< NumericOps[V] with QuasiTensor[I, S],
                    _dotVV: OpMulInner.Impl2[V, V, S],
                    _zipMapVals: CanZipMapValues[V, S, S, V],
                    _traverseVals: CanTraverseValues[V, S],
                    _mapVals: CanMapValues[V, S, S, V]//,
//                    _evQuasiTensor: <:<[V, QuasiTensor[I, S]]
                     ): MutableFiniteCoordinateField[V, I, S] = new MutableFiniteCoordinateField[V, I, S] {
    def scalars: Field[S] = _field

//    override implicit def evQuasiTensor: <:<[V, QuasiTensor[I, S]] = _evQuasiTensor

    override implicit def hasOps(v: V): NumericOps[V] with QuasiTensor[I, S] = _ops(v)
    override implicit def normImpl: norm.Impl[V, Double] = _norm
    override implicit def normImpl2: norm.Impl2[V, Double, Double] = _norm2
    override implicit def addVS: OpAdd.Impl2[V, S, V] = _addVS
    override implicit def zeroLike: CanCreateZerosLike[V, V] = _zeroLike
    override implicit def subVS: OpSub.Impl2[V, S, V] = _subVS
    override implicit def mulVV: OpMulScalar.Impl2[V, V, V] = _mulVV
    override implicit def divVV: OpDiv.Impl2[V, V, V] = _divVV
    override implicit def copy: CanCopy[V] = _copy
    override implicit def mulIntoVS: OpMulScalar.InPlaceImpl2[V, S] = _mulIntoVS
    override implicit def divIntoVS: OpDiv.InPlaceImpl2[V, S] = _divIntoVS
    override implicit def addIntoVV: OpAdd.InPlaceImpl2[V, V] = _addIntoVV
    override implicit def subIntoVV: OpSub.InPlaceImpl2[V, V] = _subIntoVV
    override implicit def addIntoVS: OpAdd.InPlaceImpl2[V, S] = _addIntoVS
    override implicit def subIntoVS: OpSub.InPlaceImpl2[V, S] = _subIntoVS
    override implicit def mulIntoVV: OpMulScalar.InPlaceImpl2[V, V] = _mulIntoVV
    override implicit def divIntoVV: OpDiv.InPlaceImpl2[V, V] = _divIntoVV
    override implicit def mulVS: OpMulScalar.Impl2[V, S, V] = _mulVS
    override implicit def divVS: OpDiv.Impl2[V, S, V] = _divVS
    override implicit def addVV: OpAdd.Impl2[V, V, V] = _addVV
    override implicit def subVV: OpSub.Impl2[V, V, V] = _subVV
    override implicit def neg: OpNeg.Impl[V, V] = _neg
    override implicit def dotVV: OpMulInner.Impl2[V, V, S] = _dotVV
    override implicit def setIntoVV: OpSet.InPlaceImpl2[V, V] = _setIntoVV
    override implicit def setIntoVS: OpSet.InPlaceImpl2[V, S] = _setIntoVS
    override implicit def scaleAddVV: scaleAdd.InPlaceImpl3[V, S, V] = _scaleAddVSV
    override implicit def mapValues: CanMapValues[V, S, S, V] = _mapVals
    override implicit def zipMapValues: CanZipMapValues[V, S, S, V] = _zipMapVals
    override implicit def iterateValues: CanTraverseValues[V, S] = _traverseVals
<<<<<<< HEAD
  }
}

object RestrictedDomainTensorField {
  def make[V, I, S](implicit
                    _norm: norm.Impl[V, Double],
                    _norm2: norm.Impl2[V, Double, Double],
                    _field: Field[S],
                    _addVS: OpAdd.Impl2[V, S, V],
                    _subVS: OpSub.Impl2[V, S, V],
                    _mulVV: OpMulScalar.Impl2[V, V, V],
                    _divVV: OpDiv.Impl2[V, V, V],
                    _zeroLike: CanCreateZerosLike[V, V],
                    _zero: CanCreateZeros[V, I],
                    _dim: dim.Impl[V, I],
                    _mulVS: OpMulScalar.Impl2[V, S, V],
                    _divVS: OpDiv.Impl2[V, S, V],
                    _addVV: OpAdd.Impl2[V, V, V],
                    _subVV: OpSub.Impl2[V, V, V],
                    _neg: OpNeg.Impl[V, V],
                    _tabulate: CanTabulate[I,V,S],
                    _ops: V <:< NumericOps[V] with QuasiTensor[I, S],
                    _dotVV: OpMulInner.Impl2[V, V, S]
                     ): RestrictedDomainTensorField[V, I, S] = new RestrictedDomainTensorField[V, I, S] {
    def scalars: Field[S] = _field
    override implicit def hasOps(v: V): NumericOps[V] with QuasiTensor[I, S] = _ops(v)
    override implicit def normImpl: norm.Impl[V, Double] = _norm
    override implicit def normImplDouble: norm.Impl2[V, Double, Double] = _norm2
    override implicit def addVS: OpAdd.Impl2[V, S, V] = _addVS
    override implicit def zeroLike: CanCreateZerosLike[V, V] = _zeroLike
    override implicit def subVS: OpSub.Impl2[V, S, V] = _subVS
    override implicit def mulVV: OpMulScalar.Impl2[V, V, V] = _mulVV
    override implicit def divVV: OpDiv.Impl2[V, V, V] = _divVV
    override implicit def mulVS: OpMulScalar.Impl2[V, S, V] = _mulVS
    override implicit def divVS: OpDiv.Impl2[V, S, V] = _divVS
    override implicit def addVV: OpAdd.Impl2[V, V, V] = _addVV
    override implicit def subVV: OpSub.Impl2[V, V, V] = _subVV
    override implicit def neg: OpNeg.Impl[V, V] = _neg
    override implicit def dotVV: OpMulInner.Impl2[V, V, S] = _dotVV
=======
>>>>>>> 1109f995
    override implicit def zero: CanCreateZeros[V, I] = _zero
    override implicit def canDim: dim.Impl[V, I] = _dim
    override implicit def tabulateTensor: CanTabulate[I, V, S] = _tabulate

    //    override implicit def powIntoVV: OpPow.InPlaceImpl2[V, V] = _powIntoVV
//    override implicit def powIntoVS: OpPow.InPlaceImpl2[V, S] = _powIntoVS
//    override implicit def modIntoVV: OpMod.InPlaceImpl2[V, V] = _modIntoVV
//    override implicit def modIntoVS: OpMod.InPlaceImpl2[V, S] = _modIntoVS
//    override implicit def powVV: OpPow.Impl2[V, V, V] = _powVV
//    override implicit def powVS: OpPow.Impl2[V, S, V] = _powVS
//    override implicit def modVV: OpMod.Impl2[V, V, V] = _modVV
//    override implicit def modVS: OpMod.Impl2[V, S, V] = _modVS
  }
}

object MutableEnumeratedCoordinateField {
  def make[V, I, S](implicit
                    _norm2: norm.Impl2[V, Double, Double],
                    _norm: norm.Impl[V, Double],
                    _field: Field[S],
                    _addVS: OpAdd.Impl2[V, S, V],
                    _subVS: OpSub.Impl2[V, S, V],
                    _mulVV: OpMulScalar.Impl2[V, V, V],
                    _divVV: OpDiv.Impl2[V, V, V],
                    _copy: CanCopy[V],
                    _mulIntoVS: OpMulScalar.InPlaceImpl2[V, S],
                    _divIntoVS: OpDiv.InPlaceImpl2[V, S],
                    _addIntoVV: OpAdd.InPlaceImpl2[V, V],
                    _subIntoVV: OpSub.InPlaceImpl2[V, V],
                    _mulIntoVV: OpMulScalar.InPlaceImpl2[V, V],
                    _divIntoVV: OpDiv.InPlaceImpl2[V, V],
                    _setIntoVV: OpSet.InPlaceImpl2[V, V],
                    _setIntoVS: OpSet.InPlaceImpl2[V, S],
                    _scaleAddVSV: scaleAdd.InPlaceImpl3[V, S, V],
                    _zeroLike: CanCreateZerosLike[V, V],
                    _zero: CanCreateZeros[V, I],
                    _mulVS: OpMulScalar.Impl2[V, S, V],
                    _divVS: OpDiv.Impl2[V, S, V],
                    _addVV: OpAdd.Impl2[V, V, V],
                    _subVV: OpSub.Impl2[V, V, V],
                    _neg: OpNeg.Impl[V, V],
<<<<<<< HEAD
                    _tabulate: CanTabulate[I,V,S],
=======
//                    _modVV: OpMod.Impl2[V, V, V],
//                    _modVS: OpMod.Impl2[V, S, V],
//                    _powVV: OpPow.Impl2[V, V, V],
//                    _powVS: OpPow.Impl2[V, S, V],
//                    _modIntoVV: OpMod.InPlaceImpl2[V, V],
//                    _modIntoVS: OpMod.InPlaceImpl2[V, S],
//                    _powIntoVV: OpPow.InPlaceImpl2[V, V],
//                    _powIntoVS: OpPow.InPlaceImpl2[V, S],
>>>>>>> 1109f995
                    _ops: V <:< NumericOps[V] with QuasiTensor[I, S],
                    _dotVV: OpMulInner.Impl2[V, V, S],
                    _zipMapVals: CanZipMapValues[V, S, S, V],
                    _traverseVals: CanTraverseValues[V, S],
                    _mapVals: CanMapValues[V, S, S, V]//,
//                    _evQuasiTensor: <:<[V, QuasiTensor[I, S]]
                     ): MutableEnumeratedCoordinateField[V, I, S] = new MutableEnumeratedCoordinateField[V, I, S] {
    def scalars: Field[S] = _field

//    override implicit def evQuasiTensor: <:<[V, QuasiTensor[I, S]] = _evQuasiTensor

    override implicit def hasOps(v: V): NumericOps[V] with QuasiTensor[I, S] = _ops(v)
    override implicit def normImpl: norm.Impl[V, Double] = _norm
    override implicit def normImpl2: norm.Impl2[V, Double, Double] = _norm2
    override implicit def zeroLike: CanCreateZerosLike[V, V] = _zeroLike
    override implicit def mulVV: OpMulScalar.Impl2[V, V, V] = _mulVV
    override implicit def divVV: OpDiv.Impl2[V, V, V] = _divVV
    override implicit def copy: CanCopy[V] = _copy
    override implicit def mulIntoVS: OpMulScalar.InPlaceImpl2[V, S] = _mulIntoVS
    override implicit def divIntoVS: OpDiv.InPlaceImpl2[V, S] = _divIntoVS
    override implicit def addIntoVV: OpAdd.InPlaceImpl2[V, V] = _addIntoVV
    override implicit def subIntoVV: OpSub.InPlaceImpl2[V, V] = _subIntoVV
    override implicit def mulIntoVV: OpMulScalar.InPlaceImpl2[V, V] = _mulIntoVV
    override implicit def divIntoVV: OpDiv.InPlaceImpl2[V, V] = _divIntoVV
    override implicit def mulVS: OpMulScalar.Impl2[V, S, V] = _mulVS
    override implicit def divVS: OpDiv.Impl2[V, S, V] = _divVS
    override implicit def addVV: OpAdd.Impl2[V, V, V] = _addVV
    override implicit def subVV: OpSub.Impl2[V, V, V] = _subVV
    override implicit def neg: OpNeg.Impl[V, V] = _neg
    override implicit def dotVV: OpMulInner.Impl2[V, V, S] = _dotVV
    override implicit def setIntoVV: OpSet.InPlaceImpl2[V, V] = _setIntoVV
    override implicit def scaleAddVV: scaleAdd.InPlaceImpl3[V, S, V] = _scaleAddVSV
    override implicit def mapValues: CanMapValues[V, S, S, V] = _mapVals
    override implicit def zipMapValues: CanZipMapValues[V, S, S, V] = _zipMapVals
    override implicit def iterateValues: CanTraverseValues[V, S] = _traverseVals
<<<<<<< HEAD
    override implicit def zero: CanCreateZeros[V, I] = _zero
    override implicit def canDim: dim.Impl[V, I] = _dim
    override implicit def tabulateTensor: CanTabulate[I, V, S] = _tabulate
=======

    //    override implicit def powIntoVV: OpPow.InPlaceImpl2[V, V] = _powIntoVV
//    override implicit def powIntoVS: OpPow.InPlaceImpl2[V, S] = _powIntoVS
//    override implicit def modIntoVV: OpMod.InPlaceImpl2[V, V] = _modIntoVV
//    override implicit def modIntoVS: OpMod.InPlaceImpl2[V, S] = _modIntoVS
//    override implicit def powVV: OpPow.Impl2[V, V, V] = _powVV
//    override implicit def powVS: OpPow.Impl2[V, S, V] = _powVS
//    override implicit def modVV: OpMod.Impl2[V, V, V] = _modVV
//    override implicit def modVS: OpMod.Impl2[V, S, V] = _modVS
>>>>>>> 1109f995
  }
}

object MutableOptimizationSpace {
  object SparseOptimizationSpace {
    implicit def sparseOptSpace[S:Field:Zero:ClassTag] = {
      val norms = EntrywiseMatrixNorms.make[CSCMatrix[S],S]
      import norms._
      make[CSCMatrix[S],SparseVector[S],S](_.asCSCMatrix(),_.flatten())
    }
  }

  object DenseOptimizationSpace {
    implicit def denseOptSpace[S:Field:ClassTag] = {
      val norms = EntrywiseMatrixNorms.make[DenseMatrix[S],S]
      import norms._
      make[DenseMatrix[S],DenseVector[S],S](_.asDenseMatrix,_.flatten())
    }
  }

  def make[M,V,S](toMat: V => M,
                  toVec: M => V)
                 (implicit
                  _norm2: norm.Impl2[V, Double, Double],
                  _norm: norm.Impl[V, Double],
                  _field: Field[S],
                  _mulMSMat: OpMulMatrix.Impl2[M,S,M],
                  _addVS: OpAdd.Impl2[V, S, V],
                  _subVS: OpSub.Impl2[V, S, V],
                  _mulVV: OpMulScalar.Impl2[V, V, V],
                  _divVV: OpDiv.Impl2[V, V, V],
                  _copy: CanCopy[V],
                  _mulIntoVS: OpMulScalar.InPlaceImpl2[V, S],
                  _divIntoVS: OpDiv.InPlaceImpl2[V, S],
                  _addIntoVV: OpAdd.InPlaceImpl2[V, V],
                  _subIntoVV: OpSub.InPlaceImpl2[V, V],
                  _addIntoVS: OpAdd.InPlaceImpl2[V, S],
                  _subIntoVS: OpSub.InPlaceImpl2[V, S],
                  _mulIntoVV: OpMulScalar.InPlaceImpl2[V, V],
                  _divIntoVV: OpDiv.InPlaceImpl2[V, V],
                  _setIntoVV: OpSet.InPlaceImpl2[V, V],
                  _setIntoVS: OpSet.InPlaceImpl2[V, S],
                  _scaleAddVSV: scaleAdd.InPlaceImpl3[V, S, V],
                  _zeroLike: CanCreateZerosLike[V, V],
                  _zero: CanCreateZeros[V, Int],
                  _dim: dim.Impl[V, Int],
                  _mulVS: OpMulScalar.Impl2[V, S, V],
                  _divVS: OpDiv.Impl2[V, S, V],
                  _addVV: OpAdd.Impl2[V, V, V],
                  _subVV: OpSub.Impl2[V, V, V],
                  _neg: OpNeg.Impl[V, V],
                  _tabulate: CanTabulate[Int,V,S],
                  _ops: V <:< NumericOps[V] with QuasiTensor[Int, S],
                  _dotVV: OpMulInner.Impl2[V, V, S],
                  _zipMapVals: CanZipMapValues[V, S, S, V],
                  _traverseVals: CanTraverseValues[V, S],
                  _mapVals: CanMapValues[V, S, S, V],
                  _norm2M: norm.Impl2[M, Double, Double],
                  _normM: norm.Impl[M, Double],
                  _addMS: OpAdd.Impl2[M, S, M],
                  _subMS: OpSub.Impl2[M, S, M],
                  _mulMM: OpMulScalar.Impl2[M, M, M],
                  _divMM: OpDiv.Impl2[M, M, M],
                  _copyM: CanCopy[M],
                  _mulIntoMS: OpMulScalar.InPlaceImpl2[M, S],
                  _divIntoMS: OpDiv.InPlaceImpl2[M, S],
                  _addIntoMM: OpAdd.InPlaceImpl2[M, M],
                  _subIntoMM: OpSub.InPlaceImpl2[M, M],
                  _addIntoMS: OpAdd.InPlaceImpl2[M, S],
                  _subIntoMS: OpSub.InPlaceImpl2[M, S],
                  _mulIntoMM: OpMulScalar.InPlaceImpl2[M, M],
                  _divIntoMM: OpDiv.InPlaceImpl2[M, M],
                  _setIntoMM: OpSet.InPlaceImpl2[M, M],
                  _setIntoMS: OpSet.InPlaceImpl2[M, S],
                  _scaleAddMSM: scaleAdd.InPlaceImpl3[M, S, M],
                  _zeroLikeM: CanCreateZerosLike[M, M],
                  _zeroM: CanCreateZeros[M, (Int,Int)],
                  _dimM: dim.Impl[M, (Int,Int)],
                  _mulMS: OpMulScalar.Impl2[M, S, M],
                  _divMS: OpDiv.Impl2[M, S, M],
                  _addMM: OpAdd.Impl2[M, M, M],
                  _subMM: OpSub.Impl2[M, M, M],
                  _negM: OpNeg.Impl[M, M],
                  _tabulateM: CanTabulate[(Int,Int),M,S],
                  _opsM: M <:< NumericOps[M] with QuasiTensor[(Int,Int), S],
                  _dotMM: OpMulInner.Impl2[M, M, S],
                  _zipMapValsM: CanZipMapValues[M, S, S, M],
                  _traverseValsM: CanTraverseValues[M, S],
                  _mapValsM: CanMapValues[M, S, S, M],
                  _mulMMM: OpMulMatrix.Impl2[M, M, M],
                  _mulMVV: OpMulMatrix.Impl2[M, V, V],
                  _mulVTM: OpMulMatrix.Impl2[V, Transpose[V], M],
                  _canTrans: CanTranspose[V,Transpose[V]]
    ): MutableOptimizationSpace[M,V,S] =  new MutableOptimizationSpace[M,V,S] {
    def toMatrix(v: V): M = toMat(v)
    def toVector(m: M): V = toVec(m)

    def closeM(a: M, b: M, tolerance: Double): Boolean = normM(subMM(a, b)) <= tolerance * math.max(normM(a), normM(b))


    implicit def fieldNorm: norm.Impl[S,Double] = _field.normImpl
    implicit def setIntoMM: OpSet.InPlaceImpl2[M, M] = _setIntoMM
    implicit def mulMSMat: OpMulMatrix.Impl2[M,S,M] = _mulMSMat
    implicit def divMS: OpDiv.Impl2[M, S, M] = _divMS
    implicit def normMImpl2: norm.Impl2[M, Double, Double] = _norm2M
    implicit def normM: norm.Impl[M,Double] = _normM
    implicit def divMM: OpDiv.Impl2[M, M, M] = _divMM
    implicit def zeroLikeM: CanCreateZerosLike[M, M] = _zeroLikeM
    implicit def scaleAddMM: scaleAdd.InPlaceImpl3[M, S, M] = _scaleAddMSM
    implicit def addIntoMS: OpAdd.InPlaceImpl2[M, S] = _addIntoMS
    implicit def tabulateTensorM: CanTabulate[(Int, Int), M, S] = _tabulateM
    implicit def negM: OpNeg.Impl[M, M] = _negM
    implicit def subIntoMS: OpSub.InPlaceImpl2[M, S] = _subIntoMS
    implicit def addIntoMM: OpAdd.InPlaceImpl2[M, M] = _addIntoMM
    implicit def canDimM: dim.Impl[M, (Int, Int)] = _dimM
    implicit def subIntoMM: OpSub.InPlaceImpl2[M, M] = _subIntoMM
    implicit def copyM: CanCopy[M] = _copyM
    implicit def mulMS: OpMulScalar.Impl2[M, S, M] = _mulMS
    implicit def dotMM: OpMulInner.Impl2[M, M, S] = _dotMM
    implicit def subMS: OpSub.Impl2[M, S, M] = _subMS
    implicit def mulMMS: OpMulScalar.Impl2[M, M, M] = _mulMM
    implicit def mulIntoMS: OpMulScalar.InPlaceImpl2[M, S] = _mulIntoMS
    implicit def subMM: OpSub.Impl2[M, M, M] = _subMM
    implicit def divIntoMM: OpDiv.InPlaceImpl2[M, M] = _divIntoMM
    implicit def mulIntoMM: OpMulScalar.InPlaceImpl2[M, M] = _mulIntoMM
    implicit def hasMOps(v: M): NumericOps[M] with QuasiTensor[(Int, Int), S] = _opsM(v)
    implicit def zeroM: CanCreateZeros[M, (Int, Int)] = _zeroM
    implicit def addMM: OpAdd.Impl2[M, M, M] = _addMM
    implicit def divIntoMS: OpDiv.InPlaceImpl2[M, S] = _divIntoMS
    implicit def addMS: OpAdd.Impl2[M, S, M] = _addMS
    implicit def setIntoMS: OpSet.InPlaceImpl2[M, S] = _setIntoMS
    implicit def hasOps(v: V): NumericOps[V] with QuasiTensor[Int, S] = _ops(v)
    implicit def neg: OpNeg.Impl[V, V] = _neg
    implicit def mulVV: OpMulScalar.Impl2[V, V, V] = _mulVV
    implicit def tabulateTensor: CanTabulate[Int, V, S] = _tabulate
    implicit def canDim: dim.Impl[V, Int] = _dim
    implicit def zero: CanCreateZeros[V, Int] = _zero
    implicit def normImpl2: norm.Impl2[V, Double, Double] = _norm2
    implicit def divIntoVV: OpDiv.InPlaceImpl2[V, V] = _divIntoVV
    implicit def mulIntoVV: OpMulScalar.InPlaceImpl2[V, V] = _mulIntoVV
    implicit def setIntoVS: OpSet.InPlaceImpl2[V, S] = _setIntoVS
    implicit def zipMapValues: CanZipMapValues[V, S, S, V] = _zipMapVals
    implicit def iterateValues: CanTraverseValues[V, S] = _traverseVals
    implicit def mapValues: CanMapValues[V, S, S, V] = _mapVals
    implicit def divVV: OpDiv.Impl2[V, V, V] = _divVV
    implicit def subVS: OpSub.Impl2[V, S, V] = _subVS
    implicit def subVV: OpSub.Impl2[V, V, V] = _subVV
    implicit def mulVS: OpMulScalar.Impl2[V, S, V] = _mulVS
    implicit def zeroLike: CanCreateZerosLike[V, V] = _zeroLike
    implicit def addVS: OpAdd.Impl2[V, S, V] = _addVS
    implicit def addVV: OpAdd.Impl2[V, V, V] = _addVV
    implicit def scalars: Field[S] = _field
    implicit def divVS: OpDiv.Impl2[V, S, V] = _divVS
    implicit def dotVV: OpMulInner.Impl2[V, V, S] = _dotVV
    implicit def divIntoVS: OpDiv.InPlaceImpl2[V, S] = _divIntoVS
    implicit def addIntoVV: OpAdd.InPlaceImpl2[V, V] = _addIntoVV
    implicit def addIntoVS: OpAdd.InPlaceImpl2[V, S] = _addIntoVS
    implicit def subIntoVS: OpSub.InPlaceImpl2[V, S] = _subIntoVS
    implicit def subIntoVV: OpSub.InPlaceImpl2[V, V] = _subIntoVV
    implicit def mulIntoVS: OpMulScalar.InPlaceImpl2[V, S] = _mulIntoVS
    implicit def copy: CanCopy[V] = _copy
    implicit def setIntoVV: OpSet.InPlaceImpl2[V, V] = _setIntoVV
    implicit def scaleAddVV: scaleAdd.InPlaceImpl3[V, S, V] = _scaleAddVSV
    implicit def mapValuesM: CanMapValues[M, S, S, M] = _mapValsM
    implicit def iterateValuesM: CanTraverseValues[M, S] = _traverseValsM
    implicit def zipMapValuesM: CanZipMapValues[M, S, S, M] = _zipMapValsM
    implicit def mulMMM: OpMulMatrix.Impl2[M, M, M] = _mulMMM
//    implicit def mulMVM: OpMulMatrix.Impl2[M, V, M] = _mulMVM
//    implicit def mulVMM: OpMulMatrix.Impl2[V, M, M] = _mulVMM
    implicit def mulMVV: OpMulMatrix.Impl2[M, V, V] = _mulMVV
    implicit def mulVTM: OpMulMatrix.Impl2[V, Transpose[V], M] = _mulVTM
    implicit def canTrans: CanTranspose[V,Transpose[V]] = _canTrans
  }
}<|MERGE_RESOLUTION|>--- conflicted
+++ resolved
@@ -81,33 +81,11 @@
   implicit def scaleAddVV: scaleAdd.InPlaceImpl3[V, S, V]
 }
 
-<<<<<<< HEAD
-trait VectorSpaceImplOps[V, S] {
-  self: Module[V, S] =>
-  implicit def scalars: Field[S]
-  implicit def divVS: OpDiv.Impl2[V, S, V]   // Inverse module operator since Fields have multiplicative inverse
-  implicit def neg: OpNeg.Impl[V, V]
-}
-
-trait MutableVectorSpaceImplOps[V, S] {
-  self: VectorSpaceImplOps[V, S] with MutableModuleImplOps[V, S] with Module[V, S] =>
-  implicit def divIntoVS: OpDiv.InPlaceImpl2[V, S]
-}
-
-trait NormedSpaceImplOps[V, S] {
-  self: Module[V, S] =>
-  implicit def normImpl: norm.Impl[V, Double]
-=======
 trait NormedModule[V, S] extends Module[V, S] with Normed[V] {
->>>>>>> 1109f995
   implicit def scalarNorm: norm.Impl[S, Double] = scalars.normImpl
   def close(a: V, b: V, tolerance: Double): Boolean = norm(subVV(a, b)) <= tolerance * math.max(norm(a), norm(b))
 }
 
-<<<<<<< HEAD
-trait InnerProductSpaceImplOps[V, S] {
-  self: Module[V, S] with NormedSpaceImplOps[V,S] =>
-=======
 trait MutableNormedModule[V, S] extends MutableModule[V, S] with NormedModule[V, S]
 
 /**
@@ -120,91 +98,12 @@
 trait MutableLPModule[V, S] extends MutableModule[V, S] with LPModule[V, S]
 
 trait InnerProductModule[V, S] extends NormedModule[V, S]  {
->>>>>>> 1109f995
   implicit def dotVV: OpMulInner.Impl2[V, V, S]
   implicit def normImpl: norm.Impl[V, Double] = new norm.Impl[V, Double] {
     def apply(v: V): Double = math.sqrt(scalars.sNorm(dotVV(v, v)))
   }
 }
 
-<<<<<<< HEAD
-trait LebesgueSpaceImplOps[V,S] {
-  self: VectorSpaceImplOps[V,S] =>
-  implicit def normImplDouble: norm.Impl2[V, Double, Double]
-}
-
-// Immutable Ops for Ring of Vectors (under element-wise operations)
-trait VectorRingImplOps[V, S] {
-  self: Module[V, S] with InnerProductSpaceImplOps[V, S] =>
-  implicit def mulVV: OpMulScalar.Impl2[V, V, V]
-//  implicit def modVV: OpMod.Impl2[V, V, V]
-//  implicit def modVS: OpMod.Impl2[V, S, V]
-}
-
-// Mutable ops for Ring of Vectors
-trait MutableVectorRingOps[V, S] extends ElementWiseImplOps[V, S] {
-  self: VectorRingImplOps[V, S] with MutableModuleImplOps[V, S] with Module[V, S] =>
-  implicit def mulIntoVV: OpMulScalar.InPlaceImpl2[V, V]
-//  implicit def modIntoVV: OpMod.InPlaceImpl2[V, V]
-//  implicit def modIntoVS: OpMod.InPlaceImpl2[V, S]
-  implicit def setIntoVS: OpSet.InPlaceImpl2[V, S]
-}
-
-// Immutable ops for Field of Vectors (under element-wise operations)
-trait VectorFieldImplOps[V, S] {
-  self: VectorSpaceImplOps[V, S] with VectorRingImplOps[V, S]
-    with LebesgueSpaceImplOps[V,S] with InnerProductSpaceImplOps[V, S] with Module[V, S] =>
-  implicit def divVV: OpDiv.Impl2[V, V, V]
-//  implicit def powVV: OpPow.Impl2[V, V, V]
-//  implicit def powVS: OpPow.Impl2[V, S, V]
-}
-
-// Mutable Ops for Field of Vectors
-trait MutableVectorFieldImplOps[V, S] {
-  self: VectorFieldImplOps[V, S] with MutableVectorRingOps[V, S] with VectorRingImplOps[V, S]
-    with InnerProductSpaceImplOps[V, S] with MutableVectorSpaceImplOps[V, S] with VectorSpaceImplOps[V, S]
-    with MutableModuleImplOps[V, S] with Module[V, S] =>
-  implicit def divIntoVV: OpDiv.InPlaceImpl2[V, V]
-//  implicit def powIntoVV: OpPow.InPlaceImpl2[V, V]
-//  implicit def powIntoVS: OpPow.InPlaceImpl2[V, S]
-}
-
-// Ops for Tensors where key type is specified
-trait RestrictedDomainTensorFieldImplOps[V, I, S] {
-  self: VectorFieldImplOps[V, S] with VectorRingImplOps[V, S]
-    with InnerProductSpaceImplOps[V, S] with VectorSpaceImplOps[V, S]
-    with Module[V, S] =>
-  implicit def zero: CanCreateZeros[V, I]
-  implicit def canDim: dim.Impl[V,I]
-  implicit def tabulateTensor: CanTabulate[I,V,S]
-}
-
-// Modules
-trait NormedModule[V, S] extends Module[V, S] with NormedSpaceImplOps[V, S]
-
-trait InnerProductModule[V, S] extends NormedModule[V, S] with InnerProductSpaceImplOps[V, S]
-
-trait MutableModule[V, S] extends Module[V, S] with MutableModuleImplOps[V, S]
-
-trait MutableInnerProductModule[V, S] extends MutableModule[V, S] with InnerProductModule[V, S]
-
-trait MutableNormedModule[V, S] extends MutableModule[V, S] with NormedModule[V, S]
-
-// Vector Spaces
-trait VectorSpace[V, S] extends Module[V, S] with VectorSpaceImplOps[V, S]
-
-trait LebesgueVectorSpace[V, S] extends Module[V, S] with VectorSpaceImplOps[V, S] with LebesgueSpaceImplOps[V,S]
-
-trait NormedVectorSpace[V, S] extends InnerProductVectorSpace[V, S] with NormedModule[V, S]
-
-trait InnerProductVectorSpace[V, S] extends VectorSpace[V, S] with InnerProductModule[V, S]
-
-trait FullyNormedVectorSpace[V,S] extends InnerProductVectorSpace[V,S] with LebesgueVectorSpace[V,S]
-
-trait MutableVectorSpace[V, S] extends MutableModule[V, S] with VectorSpace[V, S] with MutableVectorSpaceImplOps[V, S]
-
-trait MutableLebesgueVectorSpace[V,S] extends MutableVectorSpace[V,S] with LebesgueVectorSpace[V,S]
-=======
 trait MutableInnerProductModule[V, S] extends MutableModule[V, S] with InnerProductModule[V, S]
 
 // Vector Spaces
@@ -223,15 +122,14 @@
 
 
 trait LPSpace[V, S] extends VectorSpace[V, S] with LPModule[V, S]
->>>>>>> 1109f995
 
 trait MutableLPSpace[V, S] extends MutableVectorSpace[V, S] with MutableLPModule[V, S]
+
+trait InnerProductVectorSpace[V, S] extends NormedVectorSpace[V, S] with InnerProductModule[V, S]
 
 trait MutableInnerProductVectorSpace[V, S] extends MutableVectorSpace[V, S]
                                                    with MutableInnerProductModule[V, S]
                                                    with InnerProductVectorSpace[V, S]
-
-trait MutableFullyNormedVectorSpace[V,S] extends MutableInnerProductVectorSpace[V,S] with MutableLebesgueVectorSpace[V,S]
 
 // Groups over vectors under element-wise operations.
 // e.g. VectorField is a Field of Vectors under element-wise addition, negation, multiplication and inversion.
@@ -241,24 +139,6 @@
   implicit def neg: OpNeg.Impl[V, V]
 }
 
-<<<<<<< HEAD
-trait NormedVectorRing[V, S] extends VectorRing[V, S] with NormedModule[V, S]
-
-trait MutableVectorRing[V, S] extends VectorRing[V, S] with MutableInnerProductModule[V, S] with MutableVectorRingOps[V, S]
-
-trait MutableNormedVectorRing[V, S] extends MutableVectorRing[V, S] with MutableNormedModule[V, S] with MutableVectorRingOps[V, S]
-
-trait VectorField[V, S] extends VectorFieldImplOps[V, S] with FullyNormedVectorSpace[V, S] with VectorRing[V, S]
-
-trait MutableVectorField[V, S] extends VectorField[V, S]
-                                       with MutableVectorRing[V, S]
-                                       with MutableFullyNormedVectorSpace[V, S]
-                                       with MutableVectorFieldImplOps[V, S]
-
-// Same idea as VectorField, but with explicit key type specified. 
-// Brings QuasiTensor methods into scope.
-trait TensorField[V, I, S] extends VectorField[V, S] {
-=======
 trait MutableVectorRing[V, S] extends VectorRing[V, S] with MutableInnerProductModule[V, S] {
   implicit def mulIntoVV: OpMulScalar.InPlaceImpl2[V, V]
 }
@@ -295,7 +175,6 @@
  * @tparam S
  */
 trait EnumeratedCoordinateField[V, I, S] extends CoordinateField[V, S] {
->>>>>>> 1109f995
   implicit def hasOps(v: V): NumericOps[V] with QuasiTensor[I, S]
 }
 
@@ -323,16 +202,10 @@
   implicit def canDim: dim.Impl[V,I]
   implicit def tabulateTensor: CanTabulate[I,V,S]
 
-<<<<<<< HEAD
-// Tensor Field with generic zeros operation. Only useful for the Matrix and Vector hierarchies where the domain can be
-// specified by the dimension of the Tensor.
-trait RestrictedDomainTensorField[V, I, S] extends TensorField[V, I, S] with RestrictedDomainTensorFieldImplOps[V, I, S]
-=======
 
   implicit def addVS: OpAdd.Impl2[V, S, V]   // Implicitly Broadcast scalars to vector-space
   implicit def subVS: OpSub.Impl2[V, S, V]
 }
->>>>>>> 1109f995
 
 trait MutableFiniteCoordinateField[V, I, S] extends FiniteCoordinateField[V, I, S] with MutableEnumeratedCoordinateField[V, I, S] {
 
@@ -386,60 +259,6 @@
   implicit def iterateValuesM: CanTraverseValues[M, S]
 }
 
-<<<<<<< HEAD
-object Module {
-  /** Construct a MutableInnerProductSpace for the given type from the available implicits */
-  def make[V, S](closeTo: (V, V, Double) => Boolean)(implicit _ring: Ring[S],
-                                                     _zeroLike: CanCreateZerosLike[V, V],
-                                                     _ops: V <:< NumericOps[V],
-                                                     _mulVS: OpMulScalar.Impl2[V, S, V],
-                                                     _addVV: OpAdd.Impl2[V, V, V],
-                                                     _addVS: OpAdd.Impl2[V, S, V],
-                                                     _subVV: OpSub.Impl2[V, V, V],
-                                                     _subVS: OpSub.Impl2[V, S, V]
-    ): Module[V, S] = new Module[V, S] {
-    def scalars: Ring[S] = _ring
-    def close(a: V, b: V, tolerance: Double): Boolean = closeTo(a, b, tolerance)
-    override implicit def hasOps(v: V): NumericOps[V] = _ops(v)
-    override implicit def zeroLike: CanCreateZerosLike[V, V] = _zeroLike
-    override implicit def mulVS: OpMulScalar.Impl2[V, S, V] = _mulVS
-    override implicit def addVV: OpAdd.Impl2[V, V, V] = _addVV
-    override implicit def subVV: OpSub.Impl2[V, V, V] = _subVV
-    override implicit def addVS: OpAdd.Impl2[V, S, V] = _addVS
-    override implicit def subVS: OpSub.Impl2[V, S, V] = _subVS
-  }
-}
-
-object InnerProductModule {
-  /** Construct a MutableInnerProductSpace for the given type from the available implicits */
-  def make[V, S](implicit _ring: Ring[S],
-                                                     _zeroLike: CanCreateZerosLike[V, V],
-                                                     _ops: V <:< NumericOps[V],
-                                                     _dotVV: OpMulInner.Impl2[V,V,S],
-                                                     _mulVS: OpMulScalar.Impl2[V, S, V],
-                                                     _addVV: OpAdd.Impl2[V, V, V],
-                                                     _addVS: OpAdd.Impl2[V, S, V],
-                                                     _subVV: OpSub.Impl2[V, V, V],
-                                                     _subVS: OpSub.Impl2[V, S, V],
-                                                     _neg: OpNeg.Impl[V, V]
-    ): InnerProductModule[V, S] = new InnerProductModule[V, S] {
-    def scalars: Ring[S] = _ring
-    override implicit def dotVV: OpMulInner.Impl2[V, V, S] = _dotVV
-    override implicit def hasOps(v: V): NumericOps[V] = _ops(v)
-    override implicit def zeroLike: CanCreateZerosLike[V, V] = _zeroLike
-    override implicit def mulVS: OpMulScalar.Impl2[V, S, V] = _mulVS
-    override implicit def addVV: OpAdd.Impl2[V, V, V] = _addVV
-    override implicit def subVV: OpSub.Impl2[V, V, V] = _subVV
-    override implicit def addVS: OpAdd.Impl2[V, S, V] = _addVS
-    override implicit def subVS: OpSub.Impl2[V, S, V] = _subVS
-  }
-}
-
-object NormedModule {
-  /** Construct a MutableInnerProductSpace for the given type from the available implicits */
-  def make[V, S](implicit _ring: Ring[S],
-                 _norm: norm.Impl[V, Double],
-=======
 object VectorField {
   def make[V, S](implicit
                  _norm: norm.Impl[V, Double],
@@ -447,34 +266,35 @@
                  _mulVV: OpMulScalar.Impl2[V, V, V],
                  _divVV: OpDiv.Impl2[V, V, V],
                  _scaleAddVSV: scaleAdd.InPlaceImpl3[V, S, V],
->>>>>>> 1109f995
                  _zeroLike: CanCreateZerosLike[V, V],
-                 _ops: V <:< NumericOps[V],
+                 _mulVS: OpMulScalar.Impl2[V, S, V],
+                 _divVS: OpDiv.Impl2[V, S, V],
+                 _addVV: OpAdd.Impl2[V, V, V],
+                 _subVV: OpSub.Impl2[V, V, V],
                  _dotVV: OpMulInner.Impl2[V, V, S],
-                 _mulVS: OpMulScalar.Impl2[V, S, V],
-                 _addVV: OpAdd.Impl2[V, V, V],
-                 _addVS: OpAdd.Impl2[V, S, V],
-                 _subVV: OpSub.Impl2[V, V, V],
-                 _subVS: OpSub.Impl2[V, S, V],
-                 _neg: OpNeg.Impl[V, V]
-                  ): NormedModule[V, S] = new NormedModule[V, S] {
-    def scalars: Ring[S] = _ring
+                 _neg: OpNeg.Impl[V, V],
+                 _ops: V <:< NumericOps[V]
+//                 _modVV: OpMod.Impl2[V, V, V],
+//                 _modVS: OpMod.Impl2[V, S, V],
+//                 _powVV: OpPow.Impl2[V, V, V],
+//                 _powVS: OpPow.Impl2[V, S, V]
+                  ): VectorField[V, S] = new VectorField[V, S] {
+    def scalars: Field[S] = _field
     override implicit def hasOps(v: V): NumericOps[V] = _ops(v)
-<<<<<<< HEAD
-    override implicit def zeroLike: CanCreateZerosLike[V, V] = _zeroLike
-=======
     override implicit def normImpl: norm.Impl[V, Double] = _norm
     override implicit def dotVV: OpMulInner.Impl2[V, V, S] = _dotVV
     override implicit def zeroLike: CanCreateZerosLike[V, V] = _zeroLike
     override implicit def mulVV: OpMulScalar.Impl2[V, V, V] = _mulVV
     override implicit def divVV: OpDiv.Impl2[V, V, V] = _divVV
->>>>>>> 1109f995
     override implicit def mulVS: OpMulScalar.Impl2[V, S, V] = _mulVS
+    override implicit def divVS: OpDiv.Impl2[V, S, V] = _divVS
     override implicit def addVV: OpAdd.Impl2[V, V, V] = _addVV
     override implicit def subVV: OpSub.Impl2[V, V, V] = _subVV
-    override implicit def addVS: OpAdd.Impl2[V, S, V] = _addVS
-    override implicit def subVS: OpSub.Impl2[V, S, V] = _subVS
-    override implicit def normImpl: norm.Impl[V, Double] = _norm
+    override implicit def neg: OpNeg.Impl[V, V] = _neg
+//    override implicit def modVV: OpMod.Impl2[V, V, V] = _modVV
+//    override implicit def modVS: OpMod.Impl2[V, S, V] = _modVS
+//    override implicit def powVS: OpPow.Impl2[V, S, V] = _powVS
+//    override implicit def powVV: OpPow.Impl2[V, V, V] = _powVV
   }
 }
 
@@ -505,293 +325,9 @@
     override implicit def mulIntoVS: OpMulScalar.InPlaceImpl2[V, S] = _mulIntoVS
     override implicit def addIntoVV: OpAdd.InPlaceImpl2[V, V] = _addIntoVV
     override implicit def subIntoVV: OpSub.InPlaceImpl2[V, V] = _subIntoVV
-<<<<<<< HEAD
-    override implicit def addVS: OpAdd.Impl2[V, S, V] = _addVS
-    override implicit def addIntoVS: OpAdd.InPlaceImpl2[V, S] = _addIntoVS
-    override implicit def subIntoVS: OpSub.InPlaceImpl2[V, S] = _subIntoVS
-    override implicit def subVS: OpSub.Impl2[V, S, V] = _subVS
+
     override implicit def setIntoVV: OpSet.InPlaceImpl2[V, V] = _setIntoVV
     override implicit def scaleAddVV: scaleAdd.InPlaceImpl3[V, S, V] = _scaleAddVSV
-  }
-}
-
-object MutableInnerProductModule {
-  /** Construct a MutableInnerProductSpace for the given type from the available implicits */
-  def make[V, S](implicit _ring: Ring[S],
-                                                     _zeroLike: CanCreateZerosLike[V, V],
-                                                     _ops: V <:< NumericOps[V],
-                                                     _dotVV: OpMulInner.Impl2[V,V,S],
-                                                     _mulVS: OpMulScalar.Impl2[V, S, V],
-                                                     _addVV: OpAdd.Impl2[V, V, V],
-                                                     _addVS: OpAdd.Impl2[V, S, V],
-                                                     _subVV: OpSub.Impl2[V, V, V],
-                                                     _subVS: OpSub.Impl2[V, S, V],
-                                                     _neg: OpNeg.Impl[V, V],
-                                                     _copy: CanCopy[V],
-                                                     _mulIntoVS: OpMulScalar.InPlaceImpl2[V, S],
-                                                     _addIntoVV: OpAdd.InPlaceImpl2[V, V],
-                                                     _addIntoVS: OpAdd.InPlaceImpl2[V, S],
-                                                     _subIntoVV: OpSub.InPlaceImpl2[V, V],
-                                                     _subIntoVS: OpSub.InPlaceImpl2[V, S],
-                                                     _setIntoVV: OpSet.InPlaceImpl2[V, V],
-                                                     _scaleAddVSV: scaleAdd.InPlaceImpl3[V, S, V]
-    ): MutableInnerProductModule[V, S] = new MutableInnerProductModule[V, S] {
-    def scalars: Ring[S] = _ring
-    override implicit def dotVV: OpMulInner.Impl2[V, V, S] = _dotVV
-    override implicit def hasOps(v: V): NumericOps[V] = _ops(v)
-    override implicit def zeroLike: CanCreateZerosLike[V, V] = _zeroLike
-    override implicit def mulVS: OpMulScalar.Impl2[V, S, V] = _mulVS
-    override implicit def addVV: OpAdd.Impl2[V, V, V] = _addVV
-    override implicit def subVV: OpSub.Impl2[V, V, V] = _subVV
-    override implicit def copy: CanCopy[V] = _copy
-    override implicit def mulIntoVS: OpMulScalar.InPlaceImpl2[V, S] = _mulIntoVS
-    override implicit def addIntoVV: OpAdd.InPlaceImpl2[V, V] = _addIntoVV
-    override implicit def subIntoVV: OpSub.InPlaceImpl2[V, V] = _subIntoVV
-    override implicit def addVS: OpAdd.Impl2[V, S, V] = _addVS
-    override implicit def addIntoVS: OpAdd.InPlaceImpl2[V, S] = _addIntoVS
-    override implicit def subIntoVS: OpSub.InPlaceImpl2[V, S] = _subIntoVS
-    override implicit def subVS: OpSub.Impl2[V, S, V] = _subVS
-    override implicit def setIntoVV: OpSet.InPlaceImpl2[V, V] = _setIntoVV
-    override implicit def scaleAddVV: scaleAdd.InPlaceImpl3[V, S, V] = _scaleAddVSV
-  }
-}
-
-object MutableNormedModule {
-  /** Construct a MutableInnerProductSpace for the given type from the available implicits */
-  def make[V, S](implicit _ring: Ring[S],
-                 _zeroLike: CanCreateZerosLike[V, V],
-                 _ops: V <:< NumericOps[V],
-                 _norm: norm.Impl[V, Double],
-                 _dotVV: OpMulInner.Impl2[V, V, S],
-                 _mulVS: OpMulScalar.Impl2[V, S, V],
-                 _addVV: OpAdd.Impl2[V, V, V],
-                 _addVS: OpAdd.Impl2[V, S, V],
-                 _subVV: OpSub.Impl2[V, V, V],
-                 _subVS: OpSub.Impl2[V, S, V],
-                 _neg: OpNeg.Impl[V, V],
-                 _copy: CanCopy[V],
-                 _mulIntoVS: OpMulScalar.InPlaceImpl2[V, S],
-                 _addIntoVV: OpAdd.InPlaceImpl2[V, V],
-                 _addIntoVS: OpAdd.InPlaceImpl2[V, S],
-                 _subIntoVV: OpSub.InPlaceImpl2[V, V],
-                 _subIntoVS: OpSub.InPlaceImpl2[V, S],
-                 _setIntoVV: OpSet.InPlaceImpl2[V, V],
-                 _scaleAddVSV: scaleAdd.InPlaceImpl3[V, S, V]
-                  ): MutableNormedModule[V, S] = new MutableNormedModule[V, S] {
-    def scalars: Ring[S] = _ring
-    override implicit def hasOps(v: V): NumericOps[V] = _ops(v)
-    override implicit def normImpl: norm.Impl[V, Double] = _norm
-    override implicit def zeroLike: CanCreateZerosLike[V, V] = _zeroLike
-    override implicit def mulVS: OpMulScalar.Impl2[V, S, V] = _mulVS
-    override implicit def addVV: OpAdd.Impl2[V, V, V] = _addVV
-    override implicit def subVV: OpSub.Impl2[V, V, V] = _subVV
-    override implicit def copy: CanCopy[V] = _copy
-    override implicit def mulIntoVS: OpMulScalar.InPlaceImpl2[V, S] = _mulIntoVS
-    override implicit def addIntoVV: OpAdd.InPlaceImpl2[V, V] = _addIntoVV
-    override implicit def subIntoVV: OpSub.InPlaceImpl2[V, V] = _subIntoVV
-    override implicit def addVS: OpAdd.Impl2[V, S, V] = _addVS
-    override implicit def addIntoVS: OpAdd.InPlaceImpl2[V, S] = _addIntoVS
-    override implicit def subIntoVS: OpSub.InPlaceImpl2[V, S] = _subIntoVS
-    override implicit def subVS: OpSub.Impl2[V, S, V] = _subVS
-    override implicit def setIntoVV: OpSet.InPlaceImpl2[V, V] = _setIntoVV
-    override implicit def scaleAddVV: scaleAdd.InPlaceImpl3[V, S, V] = _scaleAddVSV
-  }
-}
-
-object VectorSpace {
-  def make[V, S](closeTo: (V, V, Double) => Boolean)(implicit _field: Field[S],
-                                                     _normImpl: norm.Impl2[V, Double, Double],
-                                                     _ops: V <:< NumericOps[V],
-                                                     _zeroLike: CanCreateZerosLike[V, V],
-                                                     _mulVS: OpMulScalar.Impl2[V, S, V],
-                                                     _divVS: OpDiv.Impl2[V, S, V],
-                                                     _addVV: OpAdd.Impl2[V, V, V],
-                                                     _subVV: OpSub.Impl2[V, V, V],
-                                                     _neg: OpNeg.Impl[V, V],
-                                                     _addVS: OpAdd.Impl2[V, S, V],
-                                                     _subVS: OpSub.Impl2[V, S, V]
-    ): VectorSpace[V, S] = new VectorSpace[V, S] {
-    def scalars: Field[S] = _field
-    def close(a: V, b: V, tolerance: Double): Boolean = closeTo(a,b,tolerance)
-    override implicit def hasOps(v: V): NumericOps[V] = _ops(v)
-    override implicit def zeroLike: CanCreateZerosLike[V, V] = _zeroLike
-    override implicit def neg: OpNeg.Impl[V, V] = _neg
-    override implicit def mulVS: OpMulScalar.Impl2[V, S, V] = _mulVS
-    override implicit def divVS: OpDiv.Impl2[V, S, V] = _divVS
-    override implicit def addVV: OpAdd.Impl2[V, V, V] = _addVV
-    override implicit def subVV: OpSub.Impl2[V, V, V] = _subVV
-    override implicit def addVS: OpAdd.Impl2[V, S, V] = _addVS
-    override implicit def subVS: OpSub.Impl2[V, S, V] = _subVS
-  }
-}
-
-object InnerProductVectorSpace {
-  /** Construct a MutableInnerProductSpace for the given type from the available implicits */
-  def make[V, S](implicit _field: Field[S],
-                                                     _normImpl: norm.Impl2[V, Double, Double],
-                                                     _ops: V <:< NumericOps[V],
-                                                     _zeroLike: CanCreateZerosLike[V, V],
-                                                     _mulVS: OpMulScalar.Impl2[V, S, V],
-                                                     _divVS: OpDiv.Impl2[V, S, V],
-                                                     _addVV: OpAdd.Impl2[V, V, V],
-                                                     _subVV: OpSub.Impl2[V, V, V],
-                                                     _neg: OpNeg.Impl[V, V],
-                                                     _dotVV: OpMulInner.Impl2[V, V, S],
-                                                     _addVS: OpAdd.Impl2[V, S, V],
-                                                     _subVS: OpSub.Impl2[V, S, V]
-    ): InnerProductVectorSpace[V, S] = new InnerProductVectorSpace[V, S] {
-    def scalars: Field[S] = _field
-    override implicit def hasOps(v: V): NumericOps[V] = _ops(v)
-    override implicit def zeroLike: CanCreateZerosLike[V, V] = _zeroLike
-    override implicit def neg: OpNeg.Impl[V, V] = _neg
-    override implicit def mulVS: OpMulScalar.Impl2[V, S, V] = _mulVS
-    override implicit def divVS: OpDiv.Impl2[V, S, V] = _divVS
-    override implicit def addVV: OpAdd.Impl2[V, V, V] = _addVV
-    override implicit def subVV: OpSub.Impl2[V, V, V] = _subVV
-    override implicit def dotVV: OpMulInner.Impl2[V, V, S] = _dotVV
-    override implicit def addVS: OpAdd.Impl2[V, S, V] = _addVS
-    override implicit def subVS: OpSub.Impl2[V, S, V] = _subVS
-  }
-}
-
-object NormedVectorSpace {
-  /** Construct a MutableInnerProductSpace for the given type from the available implicits */
-  def make[V, S](implicit _field: Field[S],
-                 _normImpl: norm.Impl[V, Double],
-                 _ops: V <:< NumericOps[V],
-                 _zeroLike: CanCreateZerosLike[V, V],
-                 _mulVS: OpMulScalar.Impl2[V, S, V],
-                 _divVS: OpDiv.Impl2[V, S, V],
-                 _addVV: OpAdd.Impl2[V, V, V],
-                 _subVV: OpSub.Impl2[V, V, V],
-                 _neg: OpNeg.Impl[V, V],
-                 _dotVV: OpMulInner.Impl2[V, V, S],
-                 _addVS: OpAdd.Impl2[V, S, V],
-                 _subVS: OpSub.Impl2[V, S, V]
-                  ): NormedVectorSpace[V, S] = new NormedVectorSpace[V, S] {
-    def scalars: Field[S] = _field
-    override implicit def hasOps(v: V): NumericOps[V] = _ops(v)
-    override implicit def normImpl: norm.Impl[V, Double] = _normImpl
-    override implicit def zeroLike: CanCreateZerosLike[V, V] = _zeroLike
-    override implicit def neg: OpNeg.Impl[V, V] = _neg
-    override implicit def mulVS: OpMulScalar.Impl2[V, S, V] = _mulVS
-    override implicit def divVS: OpDiv.Impl2[V, S, V] = _divVS
-    override implicit def addVV: OpAdd.Impl2[V, V, V] = _addVV
-    override implicit def subVV: OpSub.Impl2[V, V, V] = _subVV
-    override implicit def dotVV: OpMulInner.Impl2[V, V, S] = _dotVV
-    override implicit def addVS: OpAdd.Impl2[V, S, V] = _addVS
-    override implicit def subVS: OpSub.Impl2[V, S, V] = _subVS
-  }
-}
-
-object LebesgueVectorSpace {
-  /** Construct a MutableInnerProductSpace for the given type from the available implicits */
-  def make[V, S](implicit _field: Field[S],
-                 _normImpl2: norm.Impl2[V, Double, Double],
-                 _ops: V <:< NumericOps[V],
-                 _zeroLike: CanCreateZerosLike[V, V],
-                 _mulVS: OpMulScalar.Impl2[V, S, V],
-                 _divVS: OpDiv.Impl2[V, S, V],
-                 _addVV: OpAdd.Impl2[V, V, V],
-                 _subVV: OpSub.Impl2[V, V, V],
-                 _neg: OpNeg.Impl[V, V],
-                 _dotVV: OpMulInner.Impl2[V, V, S],
-                 _addVS: OpAdd.Impl2[V, S, V],
-                 _subVS: OpSub.Impl2[V, S, V]
-                  ): LebesgueVectorSpace[V, S] = new LebesgueVectorSpace[V, S] {
-    def scalars: Field[S] = _field
-    override implicit def hasOps(v: V): NumericOps[V] = _ops(v)
-    override implicit def normImplDouble: norm.Impl2[V, Double, Double] = _normImpl2
-    def close(a: V, b: V, tolerance: Double): Boolean = _normImpl2(subVV(a, b),2.0) <= tolerance * math.max(normImplDouble(a,2.0), normImplDouble(b,2.0))
-    override implicit def zeroLike: CanCreateZerosLike[V, V] = _zeroLike
-    override implicit def neg: OpNeg.Impl[V, V] = _neg
-    override implicit def mulVS: OpMulScalar.Impl2[V, S, V] = _mulVS
-    override implicit def divVS: OpDiv.Impl2[V, S, V] = _divVS
-    override implicit def addVV: OpAdd.Impl2[V, V, V] = _addVV
-    override implicit def subVV: OpSub.Impl2[V, V, V] = _subVV
-    override implicit def addVS: OpAdd.Impl2[V, S, V] = _addVS
-    override implicit def subVS: OpSub.Impl2[V, S, V] = _subVS
-  }
-}
-object FullyNormedVectorSpace {
-  /** Construct a MutableInnerProductSpace for the given type from the available implicits */
-  def make[V, S](implicit _field: Field[S],
-                 _normImpl2: norm.Impl2[V, Double, Double],
-                 _normImpl: norm.Impl[V, Double],
-                 _ops: V <:< NumericOps[V],
-                 _zeroLike: CanCreateZerosLike[V, V],
-                 _mulVS: OpMulScalar.Impl2[V, S, V],
-                 _divVS: OpDiv.Impl2[V, S, V],
-                 _addVV: OpAdd.Impl2[V, V, V],
-                 _subVV: OpSub.Impl2[V, V, V],
-                 _neg: OpNeg.Impl[V, V],
-                 _dotVV: OpMulInner.Impl2[V, V, S],
-                 _addVS: OpAdd.Impl2[V, S, V],
-                 _subVS: OpSub.Impl2[V, S, V]
-                  ): FullyNormedVectorSpace[V, S] = new FullyNormedVectorSpace[V, S] {
-    def scalars: Field[S] = _field
-    override implicit def hasOps(v: V): NumericOps[V] = _ops(v)
-    override implicit def normImplDouble: norm.Impl2[V, Double, Double] = _normImpl2
-    override implicit def normImpl: norm.Impl[V, Double] = _normImpl
-    override implicit def dotVV: OpMulInner.Impl2[V, V, S] = _dotVV
-    override implicit def zeroLike: CanCreateZerosLike[V, V] = _zeroLike
-    override implicit def neg: OpNeg.Impl[V, V] = _neg
-    override implicit def mulVS: OpMulScalar.Impl2[V, S, V] = _mulVS
-    override implicit def divVS: OpDiv.Impl2[V, S, V] = _divVS
-    override implicit def addVV: OpAdd.Impl2[V, V, V] = _addVV
-    override implicit def subVV: OpSub.Impl2[V, V, V] = _subVV
-    override implicit def addVS: OpAdd.Impl2[V, S, V] = _addVS
-    override implicit def subVS: OpSub.Impl2[V, S, V] = _subVS
-  }
-}
-
-object MutableVectorSpace {
-  def make[V, S](closeTo: (V, V, Double) => Boolean)(implicit _field: Field[S],
-                 _normImpl: norm.Impl2[V, Double, Double],
-                 _ops: V <:< NumericOps[V],
-                 _zeroLike: CanCreateZerosLike[V, V],
-                 _mulVS: OpMulScalar.Impl2[V, S, V],
-                 _divVS: OpDiv.Impl2[V, S, V],
-                 _addVV: OpAdd.Impl2[V, V, V],
-                 _subVV: OpSub.Impl2[V, V, V],
-                 _neg: OpNeg.Impl[V, V],
-                 _copy: CanCopy[V],
-                 _mulIntoVS: OpMulScalar.InPlaceImpl2[V, S],
-                 _divIntoVS: OpDiv.InPlaceImpl2[V, S],
-                 _addIntoVV: OpAdd.InPlaceImpl2[V, V],
-                 _subIntoVV: OpSub.InPlaceImpl2[V, V],
-                 _setIntoVV: OpSet.InPlaceImpl2[V, V],
-                 _addVS: OpAdd.Impl2[V, S, V],
-                 _subVS: OpSub.Impl2[V, S, V],
-                 _addIntoVS: OpAdd.InPlaceImpl2[V, S],
-                 _subIntoVS: OpSub.InPlaceImpl2[V, S],
-                 _scaleAddVSV: scaleAdd.InPlaceImpl3[V, S, V]
-                  ): MutableVectorSpace[V, S] = new MutableVectorSpace[V, S] {
-    def scalars: Field[S] = _field
-    def close(a: V, b: V, tolerance: Double): Boolean = closeTo(a,b,tolerance)
-    override implicit def hasOps(v: V): NumericOps[V] = _ops(v)
-    override implicit def zeroLike: CanCreateZerosLike[V, V] = _zeroLike
-    override implicit def neg: OpNeg.Impl[V, V] = _neg
-    override implicit def mulVS: OpMulScalar.Impl2[V, S, V] = _mulVS
-    override implicit def divVS: OpDiv.Impl2[V, S, V] = _divVS
-    override implicit def addVV: OpAdd.Impl2[V, V, V] = _addVV
-    override implicit def subVV: OpSub.Impl2[V, V, V] = _subVV
-    override implicit def copy: CanCopy[V] = _copy
-    override implicit def mulIntoVS: OpMulScalar.InPlaceImpl2[V, S] = _mulIntoVS
-    override implicit def divIntoVS: OpDiv.InPlaceImpl2[V, S] = _divIntoVS
-    override implicit def addIntoVV: OpAdd.InPlaceImpl2[V, V] = _addIntoVV
-    override implicit def subIntoVV: OpSub.InPlaceImpl2[V, V] = _subIntoVV
-    override implicit def setIntoVV: OpSet.InPlaceImpl2[V, V] = _setIntoVV
-    override implicit def scaleAddVV: scaleAdd.InPlaceImpl3[V, S, V] = _scaleAddVSV
-    override implicit def addVS: OpAdd.Impl2[V, S, V] = _addVS
-    override implicit def addIntoVS: OpAdd.InPlaceImpl2[V, S] = _addIntoVS
-    override implicit def subIntoVS: OpSub.InPlaceImpl2[V, S] = _subIntoVS
-    override implicit def subVS: OpSub.Impl2[V, S, V] = _subVS
-=======
-
-    override implicit def setIntoVV: OpSet.InPlaceImpl2[V, V] = _setIntoVV
-    override implicit def scaleAddVV: scaleAdd.InPlaceImpl3[V, S, V] = _scaleAddVSV
->>>>>>> 1109f995
   }
 }
 
@@ -817,7 +353,6 @@
     def scalars: Field[S] = _field
     override implicit def hasOps(v: V): NumericOps[V] = _ops(v)
     override implicit def zeroLike: CanCreateZerosLike[V, V] = _zeroLike
-    override implicit def neg: OpNeg.Impl[V, V] = _neg
     override implicit def mulVS: OpMulScalar.Impl2[V, S, V] = _mulVS
     override implicit def divVS: OpDiv.Impl2[V, S, V] = _divVS
     override implicit def addVV: OpAdd.Impl2[V, V, V] = _addVV
@@ -833,40 +368,34 @@
   }
 }
 
-object MutableNormedVectorSpace {
-  /** Construct a MutableInnerProductSpace for the given type from the available implicits */
-  def make[V, S](implicit _field: Field[S],
-                 _normImpl: norm.Impl2[V, Double, Double],
+object MutableInnerProductModule {
+  /** Construct a MutableInnerProductModule for the given type from the available implicits */
+  def make[V, S](implicit _ring: Ring[S],
                  _ops: V <:< NumericOps[V],
                  _zeroLike: CanCreateZerosLike[V, V],
                  _mulVS: OpMulScalar.Impl2[V, S, V],
-                 _divVS: OpDiv.Impl2[V, S, V],
                  _addVV: OpAdd.Impl2[V, V, V],
                  _subVV: OpSub.Impl2[V, V, V],
                  _neg: OpNeg.Impl[V, V],
                  _dotVV: OpMulInner.Impl2[V, V, S],
                  _copy: CanCopy[V],
                  _mulIntoVS: OpMulScalar.InPlaceImpl2[V, S],
-                 _divIntoVS: OpDiv.InPlaceImpl2[V, S],
                  _addIntoVV: OpAdd.InPlaceImpl2[V, V],
                  _subIntoVV: OpSub.InPlaceImpl2[V, V],
                  _setIntoVV: OpSet.InPlaceImpl2[V, V],
                  _addIntoVS: OpAdd.InPlaceImpl2[V, S],
                  _subIntoVS: OpSub.InPlaceImpl2[V, S],
                  _scaleAddVSV: scaleAdd.InPlaceImpl3[V, S, V]
-                  ): MutableNormedVectorSpace[V, S] = new MutableNormedVectorSpace[V, S] {
-    def scalars: Field[S] = _field
+                  ): MutableInnerProductModule[V, S] = new MutableInnerProductModule[V, S] {
+    def scalars: Ring[S] = _ring
     override implicit def hasOps(v: V): NumericOps[V] = _ops(v)
     override implicit def zeroLike: CanCreateZerosLike[V, V] = _zeroLike
-    override implicit def neg: OpNeg.Impl[V, V] = _neg
     override implicit def mulVS: OpMulScalar.Impl2[V, S, V] = _mulVS
-    override implicit def divVS: OpDiv.Impl2[V, S, V] = _divVS
     override implicit def addVV: OpAdd.Impl2[V, V, V] = _addVV
     override implicit def subVV: OpSub.Impl2[V, V, V] = _subVV
     override implicit def dotVV: OpMulInner.Impl2[V, V, S] = _dotVV
     override implicit def copy: CanCopy[V] = _copy
     override implicit def mulIntoVS: OpMulScalar.InPlaceImpl2[V, S] = _mulIntoVS
-    override implicit def divIntoVS: OpDiv.InPlaceImpl2[V, S] = _divIntoVS
     override implicit def addIntoVV: OpAdd.InPlaceImpl2[V, V] = _addIntoVV
     override implicit def subIntoVV: OpSub.InPlaceImpl2[V, V] = _subIntoVV
     override implicit def setIntoVV: OpSet.InPlaceImpl2[V, V] = _setIntoVV
@@ -874,135 +403,9 @@
   }
 }
 
-object VectorRing {
-  def make[V, S](implicit
-                 _norm: norm.Impl[V, Double],
-                 _field: Field[S],
-                 _addVS: OpAdd.Impl2[V, S, V],
-                 _subVS: OpSub.Impl2[V, S, V],
-                 _mulVV: OpMulScalar.Impl2[V, V, V],
-                 _scaleAddVSV: scaleAdd.InPlaceImpl3[V, S, V],
-                 _zeroLike: CanCreateZerosLike[V, V],
-                 _mulVS: OpMulScalar.Impl2[V, S, V],
-                 _addVV: OpAdd.Impl2[V, V, V],
-                 _subVV: OpSub.Impl2[V, V, V],
-                 _dotVV: OpMulInner.Impl2[V, V, S],
-                 _ops: V <:< NumericOps[V]
-                 //                 _modVV: OpMod.Impl2[V, V, V],
-                 //                 _modVS: OpMod.Impl2[V, S, V],
-                 //                 _powVV: OpPow.Impl2[V, V, V],
-                 //                 _powVS: OpPow.Impl2[V, S, V]
-                  ): VectorRing[V, S] = new VectorRing[V, S] {
-    def scalars: Field[S] = _field
-    override implicit def hasOps(v: V): NumericOps[V] = _ops(v)
-    override implicit def normImpl: norm.Impl[V, Double] = _norm
-    override implicit def dotVV: OpMulInner.Impl2[V, V, S] = _dotVV
-    override implicit def addVS: OpAdd.Impl2[V, S, V] = _addVS
-    override implicit def zeroLike: CanCreateZerosLike[V, V] = _zeroLike
-    override implicit def subVS: OpSub.Impl2[V, S, V] = _subVS
-    override implicit def mulVV: OpMulScalar.Impl2[V, V, V] = _mulVV
-    override implicit def mulVS: OpMulScalar.Impl2[V, S, V] = _mulVS
-    override implicit def addVV: OpAdd.Impl2[V, V, V] = _addVV
-    override implicit def subVV: OpSub.Impl2[V, V, V] = _subVV
-  }
-}
-
-object MutableVectorRing {
-  def make[V, S](implicit
-                 _norm: norm.Impl[V, Double],
-                 _field: Field[S],
-                 _addVS: OpAdd.Impl2[V, S, V],
-                 _subVS: OpSub.Impl2[V, S, V],
-                 _mulVV: OpMulScalar.Impl2[V, V, V],
-                 _copy: CanCopy[V],
-                 _mulIntoVS: OpMulScalar.InPlaceImpl2[V, S],
-                 _addIntoVV: OpAdd.InPlaceImpl2[V, V],
-                 _subIntoVV: OpSub.InPlaceImpl2[V, V],
-                 _addIntoVS: OpAdd.InPlaceImpl2[V, S],
-                 _subIntoVS: OpSub.InPlaceImpl2[V, S],
-                 _mulIntoVV: OpMulScalar.InPlaceImpl2[V, V],
-                 _setIntoVV: OpSet.InPlaceImpl2[V, V],
-                 _setIntoVS: OpSet.InPlaceImpl2[V, S],
-                 _scaleAddVSV: scaleAdd.InPlaceImpl3[V, S, V],
-                 _zeroLike: CanCreateZerosLike[V, V],
-                 _mulVS: OpMulScalar.Impl2[V, S, V],
-                 _divVS: OpDiv.Impl2[V, S, V],
-                 _addVV: OpAdd.Impl2[V, V, V],
-                 _subVV: OpSub.Impl2[V, V, V],
-                 _ops: V <:< NumericOps[V],
-                 _dotVV: OpMulInner.Impl2[V, V, S],
-                 _zipMapVals: CanZipMapValues[V, S, S, V],
-                 _traverseVals: CanTraverseValues[V, S],
-                 _mapVals: CanMapValues[V, S, S, V]
-                  ): MutableVectorRing[V, S] = new MutableVectorRing[V, S] {
-
-    def scalars: Field[S] = _field
-    override implicit def hasOps(v: V): NumericOps[V] = _ops(v)
-    override implicit def normImpl: norm.Impl[V, Double] = _norm
-    override implicit def addVS: OpAdd.Impl2[V, S, V] = _addVS
-    override implicit def zeroLike: CanCreateZerosLike[V, V] = _zeroLike
-    override implicit def subVS: OpSub.Impl2[V, S, V] = _subVS
-    override implicit def mulVV: OpMulScalar.Impl2[V, V, V] = _mulVV
-    override implicit def copy: CanCopy[V] = _copy
-    override implicit def mulIntoVS: OpMulScalar.InPlaceImpl2[V, S] = _mulIntoVS
-    override implicit def addIntoVV: OpAdd.InPlaceImpl2[V, V] = _addIntoVV
-    override implicit def subIntoVV: OpSub.InPlaceImpl2[V, V] = _subIntoVV
-    override implicit def addIntoVS: OpAdd.InPlaceImpl2[V, S] = _addIntoVS
-    override implicit def subIntoVS: OpSub.InPlaceImpl2[V, S] = _subIntoVS
-    override implicit def mulIntoVV: OpMulScalar.InPlaceImpl2[V, V] = _mulIntoVV
-    override implicit def mulVS: OpMulScalar.Impl2[V, S, V] = _mulVS
-    override implicit def addVV: OpAdd.Impl2[V, V, V] = _addVV
-    override implicit def subVV: OpSub.Impl2[V, V, V] = _subVV
-    override implicit def dotVV: OpMulInner.Impl2[V, V, S] = _dotVV
-    override implicit def setIntoVV: OpSet.InPlaceImpl2[V, V] = _setIntoVV
-    override implicit def setIntoVS: OpSet.InPlaceImpl2[V, S] = _setIntoVS
-    override implicit def scaleAddVV: scaleAdd.InPlaceImpl3[V, S, V] = _scaleAddVSV
-    override implicit def mapValues: CanMapValues[V, S, S, V] = _mapVals
-    override implicit def zipMapValues: CanZipMapValues[V, S, S, V] = _zipMapVals
-    override implicit def iterateValues: CanTraverseValues[V, S] = _traverseVals
-  }
-}
-
-object VectorField {
-  def make[V, S](implicit _norm2: norm.Impl2[V, Double, Double],
-                 _norm: norm.Impl[V, Double],
-                 _field: Field[S],
-                 _addVS: OpAdd.Impl2[V, S, V],
-                 _subVS: OpSub.Impl2[V, S, V],
-                 _mulVV: OpMulScalar.Impl2[V, V, V],
-                 _divVV: OpDiv.Impl2[V, V, V],
-                 _scaleAddVSV: scaleAdd.InPlaceImpl3[V, S, V],
-                 _zeroLike: CanCreateZerosLike[V, V],
-                 _mulVS: OpMulScalar.Impl2[V, S, V],
-                 _divVS: OpDiv.Impl2[V, S, V],
-                 _addVV: OpAdd.Impl2[V, V, V],
-                 _subVV: OpSub.Impl2[V, V, V],
-                 _dotVV: OpMulInner.Impl2[V, V, S],
-                 _neg: OpNeg.Impl[V, V],
-                 _ops: V <:< NumericOps[V]
-                  ): VectorField[V, S] = new VectorField[V, S] {
-    def scalars: Field[S] = _field
-    override implicit def hasOps(v: V): NumericOps[V] = _ops(v)
-    override implicit def normImpl: norm.Impl[V, Double] = _norm
-    override implicit def normImplDouble: norm.Impl2[V, Double, Double] = _norm2
-    override implicit def dotVV: OpMulInner.Impl2[V, V, S] = _dotVV
-    override implicit def addVS: OpAdd.Impl2[V, S, V] = _addVS
-    override implicit def zeroLike: CanCreateZerosLike[V, V] = _zeroLike
-    override implicit def subVS: OpSub.Impl2[V, S, V] = _subVS
-    override implicit def mulVV: OpMulScalar.Impl2[V, V, V] = _mulVV
-    override implicit def divVV: OpDiv.Impl2[V, V, V] = _divVV
-    override implicit def mulVS: OpMulScalar.Impl2[V, S, V] = _mulVS
-    override implicit def divVS: OpDiv.Impl2[V, S, V] = _divVS
-    override implicit def addVV: OpAdd.Impl2[V, V, V] = _addVV
-    override implicit def subVV: OpSub.Impl2[V, V, V] = _subVV
-    override implicit def neg: OpNeg.Impl[V, V] = _neg
-  }
-}
-
 object MutableVectorField {
   def make[V, S](implicit
                  _norm: norm.Impl[V, Double],
-                 _norm2: norm.Impl2[V, Double, Double],
                  _field: Field[S],
                  _mulVV: OpMulScalar.Impl2[V, V, V],
                  _divVV: OpDiv.Impl2[V, V, V],
@@ -1026,6 +429,14 @@
                  _zipMapVals: CanZipMapValues[V, S, S, V],
                  _traverseVals: CanTraverseValues[V, S],
                  _mapVals: CanMapValues[V, S, S, V]
+//                 _modVV: OpMod.Impl2[V, V, V],
+//                 _modVS: OpMod.Impl2[V, S, V],
+//                 _powVV: OpPow.Impl2[V, V, V],
+//                 _powVS: OpPow.Impl2[V, S, V],
+//                 _modIntoVV: OpMod.InPlaceImpl2[V, V],
+//                 _modIntoVS: OpMod.InPlaceImpl2[V, S],
+//                 _powIntoVV: OpPow.InPlaceImpl2[V, V],
+//                 _powIntoVS: OpPow.InPlaceImpl2[V, S]
                   ): MutableVectorField[V, S] = new MutableVectorField[V, S] {
 
     def scalars: Field[S] = _field
@@ -1034,6 +445,10 @@
     override implicit def zeroLike: CanCreateZerosLike[V, V] = _zeroLike
     override implicit def mulVV: OpMulScalar.Impl2[V, V, V] = _mulVV
     override implicit def divVV: OpDiv.Impl2[V, V, V] = _divVV
+//    override implicit def powVV: OpPow.Impl2[V, V, V] = _powVV
+//    override implicit def powVS: OpPow.Impl2[V, S, V] = _powVS
+//    override implicit def modVV: OpMod.Impl2[V, V, V] = _modVV
+//    override implicit def modVS: OpMod.Impl2[V, S, V] = _modVS
     override implicit def copy: CanCopy[V] = _copy
     override implicit def mulIntoVS: OpMulScalar.InPlaceImpl2[V, S] = _mulIntoVS
     override implicit def divIntoVS: OpDiv.InPlaceImpl2[V, S] = _divIntoVS
@@ -1041,6 +456,10 @@
     override implicit def subIntoVV: OpSub.InPlaceImpl2[V, V] = _subIntoVV
     override implicit def mulIntoVV: OpMulScalar.InPlaceImpl2[V, V] = _mulIntoVV
     override implicit def divIntoVV: OpDiv.InPlaceImpl2[V, V] = _divIntoVV
+//    override implicit def powIntoVV: OpPow.InPlaceImpl2[V, V] = _powIntoVV
+//    override implicit def powIntoVS: OpPow.InPlaceImpl2[V, S] = _powIntoVS
+//    override implicit def modIntoVV: OpMod.InPlaceImpl2[V, V] = _modIntoVV
+//    override implicit def modIntoVS: OpMod.InPlaceImpl2[V, S] = _modIntoVS
     override implicit def mulVS: OpMulScalar.Impl2[V, S, V] = _mulVS
     override implicit def divVS: OpDiv.Impl2[V, S, V] = _divVS
     override implicit def addVV: OpAdd.Impl2[V, V, V] = _addVV
@@ -1125,50 +544,11 @@
   }
 }
 
-<<<<<<< HEAD
-object TensorField {
-=======
 
 object MutableFiniteCoordinateField {
->>>>>>> 1109f995
   def make[V, I, S](implicit
+                    _norm2: norm.Impl2[V, Double, Double],
                     _norm: norm.Impl[V, Double],
-                    _norm2: norm.Impl2[V, Double, Double],
-                    _field: Field[S],
-                    _addVS: OpAdd.Impl2[V, S, V],
-                    _subVS: OpSub.Impl2[V, S, V],
-                    _mulVV: OpMulScalar.Impl2[V, V, V],
-                    _divVV: OpDiv.Impl2[V, V, V],
-                    _zeroLike: CanCreateZerosLike[V, V],
-                    _mulVS: OpMulScalar.Impl2[V, S, V],
-                    _divVS: OpDiv.Impl2[V, S, V],
-                    _addVV: OpAdd.Impl2[V, V, V],
-                    _subVV: OpSub.Impl2[V, V, V],
-                    _neg: OpNeg.Impl[V, V],
-                    _ops: V <:< NumericOps[V] with QuasiTensor[I, S],
-                    _dotVV: OpMulInner.Impl2[V, V, S]): TensorField[V, I, S] = new TensorField[V, I, S] {
-    def scalars: Field[S] = _field
-    override implicit def hasOps(v: V): NumericOps[V] with QuasiTensor[I, S] = _ops(v)
-    override implicit def normImpl: norm.Impl[V, Double] = _norm
-    override implicit def normImplDouble: norm.Impl2[V, Double, Double] = _norm2
-    override implicit def addVS: OpAdd.Impl2[V, S, V] = _addVS
-    override implicit def zeroLike: CanCreateZerosLike[V, V] = _zeroLike
-    override implicit def subVS: OpSub.Impl2[V, S, V] = _subVS
-    override implicit def mulVV: OpMulScalar.Impl2[V, V, V] = _mulVV
-    override implicit def divVV: OpDiv.Impl2[V, V, V] = _divVV
-    override implicit def mulVS: OpMulScalar.Impl2[V, S, V] = _mulVS
-    override implicit def divVS: OpDiv.Impl2[V, S, V] = _divVS
-    override implicit def addVV: OpAdd.Impl2[V, V, V] = _addVV
-    override implicit def subVV: OpSub.Impl2[V, V, V] = _subVV
-    override implicit def neg: OpNeg.Impl[V, V] = _neg
-    override implicit def dotVV: OpMulInner.Impl2[V, V, S] = _dotVV
-  }
-}
-
-object MutableTensorField {
-  def make[V, I, S](implicit
-                    _norm: norm.Impl[V, Double],
-                    _norm2: norm.Impl2[V, Double, Double],
                     _field: Field[S],
                     _addVS: OpAdd.Impl2[V, S, V],
                     _subVS: OpSub.Impl2[V, S, V],
@@ -1194,8 +574,6 @@
                     _addVV: OpAdd.Impl2[V, V, V],
                     _subVV: OpSub.Impl2[V, V, V],
                     _neg: OpNeg.Impl[V, V],
-<<<<<<< HEAD
-=======
                     _tabulate: CanTabulate[I,V,S],
 //                    _modVV: OpMod.Impl2[V, V, V],
 //                    _modVS: OpMod.Impl2[V, S, V],
@@ -1205,7 +583,6 @@
 //                    _modIntoVS: OpMod.InPlaceImpl2[V, S],
 //                    _powIntoVV: OpPow.InPlaceImpl2[V, V],
 //                    _powIntoVS: OpPow.InPlaceImpl2[V, S],
->>>>>>> 1109f995
                     _ops: V <:< NumericOps[V] with QuasiTensor[I, S],
                     _dotVV: OpMulInner.Impl2[V, V, S],
                     _zipMapVals: CanZipMapValues[V, S, S, V],
@@ -1246,48 +623,6 @@
     override implicit def mapValues: CanMapValues[V, S, S, V] = _mapVals
     override implicit def zipMapValues: CanZipMapValues[V, S, S, V] = _zipMapVals
     override implicit def iterateValues: CanTraverseValues[V, S] = _traverseVals
-<<<<<<< HEAD
-  }
-}
-
-object RestrictedDomainTensorField {
-  def make[V, I, S](implicit
-                    _norm: norm.Impl[V, Double],
-                    _norm2: norm.Impl2[V, Double, Double],
-                    _field: Field[S],
-                    _addVS: OpAdd.Impl2[V, S, V],
-                    _subVS: OpSub.Impl2[V, S, V],
-                    _mulVV: OpMulScalar.Impl2[V, V, V],
-                    _divVV: OpDiv.Impl2[V, V, V],
-                    _zeroLike: CanCreateZerosLike[V, V],
-                    _zero: CanCreateZeros[V, I],
-                    _dim: dim.Impl[V, I],
-                    _mulVS: OpMulScalar.Impl2[V, S, V],
-                    _divVS: OpDiv.Impl2[V, S, V],
-                    _addVV: OpAdd.Impl2[V, V, V],
-                    _subVV: OpSub.Impl2[V, V, V],
-                    _neg: OpNeg.Impl[V, V],
-                    _tabulate: CanTabulate[I,V,S],
-                    _ops: V <:< NumericOps[V] with QuasiTensor[I, S],
-                    _dotVV: OpMulInner.Impl2[V, V, S]
-                     ): RestrictedDomainTensorField[V, I, S] = new RestrictedDomainTensorField[V, I, S] {
-    def scalars: Field[S] = _field
-    override implicit def hasOps(v: V): NumericOps[V] with QuasiTensor[I, S] = _ops(v)
-    override implicit def normImpl: norm.Impl[V, Double] = _norm
-    override implicit def normImplDouble: norm.Impl2[V, Double, Double] = _norm2
-    override implicit def addVS: OpAdd.Impl2[V, S, V] = _addVS
-    override implicit def zeroLike: CanCreateZerosLike[V, V] = _zeroLike
-    override implicit def subVS: OpSub.Impl2[V, S, V] = _subVS
-    override implicit def mulVV: OpMulScalar.Impl2[V, V, V] = _mulVV
-    override implicit def divVV: OpDiv.Impl2[V, V, V] = _divVV
-    override implicit def mulVS: OpMulScalar.Impl2[V, S, V] = _mulVS
-    override implicit def divVS: OpDiv.Impl2[V, S, V] = _divVS
-    override implicit def addVV: OpAdd.Impl2[V, V, V] = _addVV
-    override implicit def subVV: OpSub.Impl2[V, V, V] = _subVV
-    override implicit def neg: OpNeg.Impl[V, V] = _neg
-    override implicit def dotVV: OpMulInner.Impl2[V, V, S] = _dotVV
-=======
->>>>>>> 1109f995
     override implicit def zero: CanCreateZeros[V, I] = _zero
     override implicit def canDim: dim.Impl[V, I] = _dim
     override implicit def tabulateTensor: CanTabulate[I, V, S] = _tabulate
@@ -1329,9 +664,6 @@
                     _addVV: OpAdd.Impl2[V, V, V],
                     _subVV: OpSub.Impl2[V, V, V],
                     _neg: OpNeg.Impl[V, V],
-<<<<<<< HEAD
-                    _tabulate: CanTabulate[I,V,S],
-=======
 //                    _modVV: OpMod.Impl2[V, V, V],
 //                    _modVS: OpMod.Impl2[V, S, V],
 //                    _powVV: OpPow.Impl2[V, V, V],
@@ -1340,7 +672,6 @@
 //                    _modIntoVS: OpMod.InPlaceImpl2[V, S],
 //                    _powIntoVV: OpPow.InPlaceImpl2[V, V],
 //                    _powIntoVS: OpPow.InPlaceImpl2[V, S],
->>>>>>> 1109f995
                     _ops: V <:< NumericOps[V] with QuasiTensor[I, S],
                     _dotVV: OpMulInner.Impl2[V, V, S],
                     _zipMapVals: CanZipMapValues[V, S, S, V],
@@ -1376,11 +707,6 @@
     override implicit def mapValues: CanMapValues[V, S, S, V] = _mapVals
     override implicit def zipMapValues: CanZipMapValues[V, S, S, V] = _zipMapVals
     override implicit def iterateValues: CanTraverseValues[V, S] = _traverseVals
-<<<<<<< HEAD
-    override implicit def zero: CanCreateZeros[V, I] = _zero
-    override implicit def canDim: dim.Impl[V, I] = _dim
-    override implicit def tabulateTensor: CanTabulate[I, V, S] = _tabulate
-=======
 
     //    override implicit def powIntoVV: OpPow.InPlaceImpl2[V, V] = _powIntoVV
 //    override implicit def powIntoVS: OpPow.InPlaceImpl2[V, S] = _powIntoVS
@@ -1390,7 +716,6 @@
 //    override implicit def powVS: OpPow.Impl2[V, S, V] = _powVS
 //    override implicit def modVV: OpMod.Impl2[V, V, V] = _modVV
 //    override implicit def modVS: OpMod.Impl2[V, S, V] = _modVS
->>>>>>> 1109f995
   }
 }
 
