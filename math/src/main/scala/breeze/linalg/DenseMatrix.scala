--- conflicted
+++ resolved
@@ -457,11 +457,7 @@
     def apply(from: DenseMatrix[V], axis: Axis._1.type)(f: (DenseVector[V]) => R): DenseVector[R] = {
       val result = DenseVector.zeros[R](from.rows)
       val t = from.t
-<<<<<<< HEAD
-      for(r <- 0 until t.cols) {
-=======
       for(r <- 0 until from.rows) {
->>>>>>> 25e42eb9
         result(r) = f(t(::, r))
       }
       result
