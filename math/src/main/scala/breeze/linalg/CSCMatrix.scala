--- conflicted
+++ resolved
@@ -44,8 +44,6 @@
                                                                                private var _rowIndices: Array[Int]) // len >= used
   extends Matrix[V] with MatrixLike[V, CSCMatrix[V]] with Serializable {
 
-<<<<<<< HEAD
-=======
   /**
    * Constructs a [[CSCMatrix]] instance. We don't validate the input data for performance reasons.
    * So make sure you understand the [[http://en.wikipedia.org/wiki/Sparse_matrix CSC format]] correctly.
@@ -58,7 +56,6 @@
    */
   def this(data: Array[V], rows: Int, cols: Int, colPtrs: Array[Int], rowIndices: Array[Int]) =
     this(data, rows, cols, colPtrs, data.length, rowIndices)
->>>>>>> 09d136bb
 
   def rowIndices = _rowIndices
   def data = _data
