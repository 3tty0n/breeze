--- conflicted
+++ resolved
@@ -68,23 +68,16 @@
   val logging = "com.typesafe" %% "scalalogging-log4j" % "1.0.1"
   val log4j =  "org.apache.logging.log4j" % "log4j-core" % "2.0-beta4"
   val oldScalaActors = "org.scala-lang" % "scala-actors" % "2.10.0"
-<<<<<<< HEAD
   val chalkCurrent = "org.scalanlp" % "chalk" % "1.2.0"
   val jtransforms = "com.github.rwl" % "jtransforms" % "2.4.0"
-=======
->>>>>>> ed73994d
 
   val commonsMath =  "org.apache.commons" % "commons-math3" % "3.2"
             
 
 
   val coreDeps = Seq(paranamer, opencsv, logging, log4j)
-<<<<<<< HEAD
   val commonDeps = Seq(paranamer, netlib, jblas, commonsMath, jtransforms)
   val learnDeps = commonDeps ++ Seq(liblinear, oldScalaActors, chalkCurrent)
-=======
-  val commonDeps = Seq(paranamer, netlib, jblas, commonsMath)
->>>>>>> ed73994d
   val vizDeps = Seq(
     "jfree" % "jcommon" % "1.0.16",
     "jfree" % "jfreechart" % "1.0.13",
@@ -163,6 +156,8 @@
   lazy val breeze = Project("breeze", file("."), settings = buildSettings) aggregate (core, math,viz) dependsOn (core, math, viz)
   lazy val core = Project("breeze-core",file("core"), settings =  buildSettings ++ Seq (libraryDependencies ++= coreDeps) ++ testDependencies ++ assemblySettings)
   lazy val math = Project("breeze-math",file("math"), settings =  buildSettings ++ Seq (libraryDependencies ++= commonDeps) ++ testDependencies ++ assemblySettings) dependsOn(core)
+  // learn depends on the 0.3 release of breeze for now (through its chalk dependency.) Soon it will be gone.
+  lazy val learn = Project("breeze-learn",file("learn") , settings = buildSettings ++ Seq (libraryDependencies ++= learnDeps) ++ testDependencies++ assemblySettings) dependsOn(math)
   lazy val benchmark = Project("breeze-benchmark",file("benchmark"), settings = (buildSettings :+ (fork in run := true) :+ (commands += patchclasspath)) ++ Seq (libraryDependencies ++= (commonDeps ++ benchmarkDeps)) ++ testDependencies) dependsOn(math)
   lazy val viz =  Project("breeze-viz", file("viz"),  settings =  buildSettings ++ Seq (libraryDependencies ++= (commonDeps ++ vizDeps)) ++ testDependencies ++ assemblySettings) dependsOn(core, math)
 
