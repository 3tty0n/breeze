--- conflicted
+++ resolved
@@ -8,11 +8,7 @@
   </parent>
 
   <properties>
-<<<<<<< HEAD
     <scala.version>2.8.1.RC2</scala.version>
-=======
-    <scala.version>2.8.1</scala.version>
->>>>>>> 82b32631
   </properties>
 
   <modelVersion>4.0.0</modelVersion>
@@ -86,13 +82,8 @@
     </dependency>
     <dependency>
       <groupId>org.scalanlp</groupId>
-<<<<<<< HEAD
       <artifactId>scalala_${scala.version}</artifactId>
       <version>0.4.2-SNAPSHOT</version>
-=======
-      <artifactId>scalala_2.8.0</artifactId>
-      <version>0.4.1</version>
->>>>>>> 82b32631
     </dependency>
     <dependency>
       <groupId>org.scala-tools.testing</groupId>
