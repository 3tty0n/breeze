--- conflicted
+++ resolved
@@ -30,17 +30,14 @@
  * @author dlwh, dramage
  */
 class SparseArray[@specialized T:ClassManifest]
-(val length : Int, val default : T, initial : Int = 3) {
+(val length : Int, default : =>T, initial : Int = 3) {
 
   private var data = new Array[T](initial);
   private var index = new Array[Int](initial);
 
-<<<<<<< HEAD
-  override def size = used;
-=======
->>>>>>> f677569d
   private var lastIndex = -1;
   private var lastOffset = -1;
+  def defaultValue = default;
   final var used : Int = 0;
 
   def size = used;
@@ -297,10 +294,10 @@
       var thatI = 0;
       while (thisI < this.used && thatI < that.used) {
         if (this.index(thisI) < that.index(thatI)) {
-          if (this.data(thisI) != that.default) return false;
+          if (this.data(thisI) != that.defaultValue) return false;
           thisI += 1;
         } else if (that.index(thatI) < this.index(thisI)) {
-          if (that.data(thatI) != this.default) return false;
+          if (that.data(thatI) != this.defaultValue) return false;
           thatI += 1;
         } else if (this.index(thisI) == that.index(thatI)) {
           if (this.data(thisI) != that.data(thatI)) return false;
@@ -309,11 +306,11 @@
         }
       }
       while (thisI < this.used) {
-        if (this.data(thisI) != that.default) return false;
+        if (this.data(thisI) != that.defaultValue) return false;
         thisI += 1;
       }
       while (thatI < that.used) {
-        if (that.data(thatI) != this.default) return false;
+        if (that.data(thatI) != this.defaultValue) return false;
         thatI += 1;
       }
       true;
