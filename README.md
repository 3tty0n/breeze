--- conflicted
+++ resolved
@@ -2,11 +2,7 @@
 
 Breeze is a library for numerical processing. It aims to be generic, clean, and powerful without sacrificing (much) efficiency.
 
-<<<<<<< HEAD
-The current version is 0.6-SNAPSHOT. The latest release is 0.5. 
-=======
-The current version is 0.5.1. The latest release is 0.5.1. 
->>>>>>> 151337b8
+The current version is 0.6-SNAPSHOT. The latest release is 0.5.1. 
 ## Documentation
 
 * https://github.com/scalanlp/breeze/wiki/Quickstart
