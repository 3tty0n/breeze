--- conflicted
+++ resolved
@@ -35,14 +35,10 @@
 ```scala
 libraryDependencies  ++= Seq(
             // other dependencies here
-            "org.scalanlp" % "breeze_2.10" % "0.8",
+            "org.scalanlp" %% "breeze" % "0.8.1",
             // native libraries are not included by default. add this if you want them (as of 0.7)
             // native libraries greatly improve performance, but increase jar sizes.
-<<<<<<< HEAD
-            "org.scalanlp" % "breeze-natives_2.10" % "0.8"
-=======
-            "org.scalanlp" % "breeze-natives_2.10" % "0.7"
->>>>>>> c709be42
+            "org.scalanlp" %% "breeze-natives" % "0.8.1"
 )
 
 resolvers ++= Seq(
@@ -64,8 +60,8 @@
 ```xml
 <dependency>
   <groupId>org.scalanlp</groupId>
-	<artifactId>breeze_2.10</artifactId>
-	<version>0.6.1</version>
+	<artifactId>breeze_2.10</artifactId> <!-- or 2.11 -->
+	<version>0.8.1</version>
 </dependency>
 ```
 
