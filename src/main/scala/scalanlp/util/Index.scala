package scalanlp.util;

/*
 Copyright 2009 David Hall, Daniel Ramage
 
 Licensed under the Apache License, Version 2.0 (the "License");
 you may not use this file except in compliance with the License.
 You may obtain a copy of the License at 
 
 http://www.apache.org/licenses/LICENSE-2.0
 
 Unless required by applicable law or agreed to in writing, software
 distributed under the License is distributed on an "AS IS" BASIS,
 WITHOUT WARRANTIES OR CONDITIONS OF ANY KIND, either express or implied.
 See the License for the specific language governing permissions and
 limitations under the License. 
*/

<<<<<<< HEAD
import it.unimi.dsi.fastutil.chars.Char2IntOpenHashMap
import scala.collection.mutable._;
import scalala.collection._;
=======

import scala.collection.IterableProxy;
import scala.collection.mutable.{ArrayBuffer,HashMap};
>>>>>>> ed139748

/**
 * Trait that marks an O(1) bidirection map between Ints (increasing from 0)
 * and T's.  This class is used, for example, to efficiently build unique
 * vector space mappings for strings.  The methods in this trait do not mutate
 * the underlying index.  Use either a MutableIndex or one of the companion
 * object constructor methods to build an index.
 * 
 * @author dlwh, dramage
 */
trait Index[T] extends Injection[T,Int] with Iterable[T] {

  /** Number of elements in this index. */
  def size : Int;

  /**
   * Returns the int id of the given element (0-based) or -1 if not
   * found in the index.  This method never changes the index (even
   * in MutableIndex).
   */
  def apply(t : T) : Int;

  /**
  * Returns Some(t) if this int corresponds to some object,
  * and None otherwise.
  */
  def unapply(i : Int) : Option[T];

  /** Returns true if this index contains the element t. */
  def contains(t : T) : Boolean
    = apply(t) >= 0;

  /** Returns Some(i) if the object has been indexed, or None. */
  def indexOpt(t : T) : Option[Int] = {
    val i = apply(t);
    if (i >= 0) Some(i) else None;
  }

  /** Override Iterable's linear-scan indexOf to use our apply method. */
  def indexOf(t: T) : Int =
    apply(t);
  
  /**
   * Returns an object at the given position or throws
   * IndexOutOfBoundsException if it's not found.
   */
  def get(i : Int) : T =
    unapply(i).getOrElse(throw new IndexOutOfBoundsException());
}

/**
 * A proxy passing all calls to the underlying index instance.
 *
 * @author dramage
 */
trait IndexProxy[T] extends Index[T] with IterableProxy[T] {
  override def self : Index[T];

  override def size = self.size;
  override def apply(t : T) = self.apply(t);
  override def unapply(i : Int) = self.unapply(i);
  override def contains(t : T) = self.contains(t);
  override def indexOpt(t : T) = self.indexOpt(t);
  override def indexOf(t : T) = self.indexOf(t);
  override def get(i : Int) = self.get(i);
}

/**
 * Synchronized view of an Index for thread-safe access.
 *
 * @author dramage
 */
trait SynchronizedIndex[T] extends Index[T] {
  abstract override def size = this synchronized super.size;
  abstract override def apply(t : T) = this synchronized super.apply(t);
  abstract override def unapply(pos : Int) = this synchronized super.unapply(pos);
  abstract override def contains(t : T) = this synchronized super.contains(t);
  abstract override def indexOpt(t : T) = this synchronized super.indexOpt(t);
  abstract override def indexOf(t : T) = this synchronized super.indexOf(t);
  abstract override def get(pos : Int) = this synchronized super.get(pos);
}

/**
 * An Index that contains an extra method: <em>index</em> that adds the
 * given element (if necessary), returning its (possibly new) position in
 * the index.
 *
 * @author dramage
 */
trait MutableIndex[T] extends Index[T] {
  /**
   * Returns an integer index for the given object, adding it to the
   * index if it is not already present.
   */
  def index(t : T) : Int;
}

/**
 * A proxy for MutableIndex instances.
 *
 * @author dramage
 */
trait MutableIndexProxy[T] extends IndexProxy[T] with MutableIndex[T] {
  override def self : MutableIndex[T];
  override def index(t : T) = self.index(t);
}

/**
 * A synchronized view of a MutableIndex.
 *
 * @author dramage
 */
trait SynchronizedMutableIndex[T] extends MutableIndex[T] with SynchronizedIndex[T] {
  abstract override def index(t : T) = this synchronized super.index(t);
}

/**
 * Class that builds a 1-to-1 mapping between Ints and T's, which
 * is very useful for efficiency concerns.
 *
<<<<<<< HEAD
 * Two extra views are provided: the index.synchronized view
 * enables threadsafe access and the index.immutable view keeps
 * prevents the (view) from being updated.
 *
 * @author dlwh, dramage
 */
@serializable class CharIndex extends Index[Char] {
  /** Forward map from int to object */
  private val objects = new ArrayBuffer[Char];

  /** Map from object back to int index */
  private val indices = new Char2IntOpenHashMap();
  indices.defaultReturnValue(-1);

  override def iterator = objects.iterator;

  override def size = indices.size;

  def contains(t:Char) = indices containsKey t;

  /**
  * Returns the integer corresponding to Char, or creates a new one if it's not there.
  */
  def index(t: Char) = {
    val i = indices.get(t);
    if(i == -1) {
      val m = objects.size;
      objects += t;
      indices.put(t,m);
      m;
    } else {
      i;
    }
  }

  def unapply(pos : Int):Option[Char] = {
    if(pos >= 0 && pos < objects.length)
      Some(objects(pos))
    else None
  }

  /**
  * Returns Some(i) if the object has been indexed, or None
  */
  def indexOpt(t:Char): Option[Int] = {
    val i = indices.get(t)
    if(i >= 0) Some(i) else None;
  }

}


/**
 * Class that builds a 1-to-1 mapping between Ints and T's, which
 * is very useful for efficiency concerns.
 * 
=======
>>>>>>> ed139748
 * Two extra views are provided: the index.synchronized view
 * enables threadsafe access and the index.immutable view keeps
 * prevents the (view) from being updated.
 *
 * @author dlwh, dramage
 */
@serializable class HashIndex[T] extends MutableIndex[T] {
  /** Forward map from int to object */
  private val objects = new ArrayBuffer[T];

  /** Map from object back to int index */
  private val indices = new HashMap[T,Int]();

  override def size =
    indices.size;

  override def apply(t : T) : Int =
    indices.getOrElseUpdate(t,-1);

  override def unapply(pos : Int) : Option[T] =
    if (pos >= 0 && pos < objects.length) Some(objects(pos)) else None;

  override def contains(t : T) =
    indices contains t;

  override def indexOpt(t : T): Option[Int] =
    indices.get(t);

  override def get(pos : Int) =
    objects(pos); // throws IndexOutOfBoundsException as required

  override def iterator =
    objects.iterator;

  /** Returns the position of T, adding it to the index if it's not there. */
  override def index(t: T) = {
    def nextMax = {
      val m = objects.size;
      objects += t;
      m
    }
    indices.getOrElseUpdate(t,nextMax);
  }
}

/**
* For use when we need an index, but we already have (densely packed) positive
* ints and don't want hash overhead.
*
* @author dlwh, dramage
*/
class DenseIntIndex extends MutableIndex[Int] {
  private var maxSeen = 0;

  override def size = maxSeen;

  override def apply(t : Int) =
    if (contains(t)) t else -1;

  override def unapply(i : Int) =
    if (contains(i)) Some(i) else None;

  override def contains(t : Int) =
    t < maxSeen && t >= 0;

  override def indexOpt(t : Int) =
    if (contains(t)) Some(t) else None;

  override def get(i : Int) =
    if (contains(i)) i else throw new IndexOutOfBoundsException();

  override def iterator =
    (0 to maxSeen).iterator;

  override def index(t: Int) = {
    maxSeen = maxSeen max t;
    t
  }
}

trait Indexed[T] {
  val index: Index[T] = Index[T]();
}

trait SynchronouslyIndexed[T] extends Indexed[T] {
  override val index: Index[T] = new HashIndex[T] with SynchronizedMutableIndex[T];
}

/**
 * Utilities for manipulating and creating Index objects.
 */
object Index {
  /** Constructs an empty index. */
<<<<<<< HEAD
  import scala.reflect.ClassManifest.{Char=>MChar};
  import scala.reflect.OptManifest;
  def apply[T:OptManifest]() : Index[T] = implicitly[OptManifest[T]] match {
    case MChar => new CharIndex().asInstanceOf[Index[T]];
    case _ => new HashIndex[T]; 
  }
  
  /** Constructs an Index from some iterator. */
  def apply[T:OptManifest](iterator : Iterator[T]) : Index[T] = {
    val index = Index[T]();
=======
  def apply[T]() : Index[T] = new HashIndex[T];

  /** Constructs an Index from some iterator. */
  def apply[T](iterator : Iterator[T]) : Index[T] = {
    val index = new HashIndex[T]();
>>>>>>> ed139748
    // read through all iterator now -- don't lazily defer evaluation
    for (element <- iterator) {
      index.index(element);
    }
    return index;
  }

  /** Constructs an Index from some iterator. */
<<<<<<< HEAD
  def apply[T:OptManifest](iterable : Iterable[T]) : Index[T] = {
    val index = Index[T]();
=======
  def apply[T](iterable : Iterable[T]) : Index[T] = {
    val index = new HashIndex[T]();
>>>>>>> ed139748
    // read through all iterator now -- don't lazily defer evaluation
    for (element <- iterable) {
      index.index(element);
    }
    return index;
  }

  /**
   * Loads a String index, one line per item with line
   * numbers (starting at 0) as the indices.
   */
  def load(source : {def getLines : Iterator[String]}) : Index[String] = {
    apply(source.getLines.map(_.stripLineEnd));
  }
}<|MERGE_RESOLUTION|>--- conflicted
+++ resolved
@@ -16,15 +16,11 @@
  limitations under the License. 
 */
 
-<<<<<<< HEAD
 import it.unimi.dsi.fastutil.chars.Char2IntOpenHashMap
-import scala.collection.mutable._;
 import scalala.collection._;
-=======
 
 import scala.collection.IterableProxy;
 import scala.collection.mutable.{ArrayBuffer,HashMap};
->>>>>>> ed139748
 
 /**
  * Trait that marks an O(1) bidirection map between Ints (increasing from 0)
@@ -145,7 +141,6 @@
  * Class that builds a 1-to-1 mapping between Ints and T's, which
  * is very useful for efficiency concerns.
  *
-<<<<<<< HEAD
  * Two extra views are provided: the index.synchronized view
  * enables threadsafe access and the index.immutable view keeps
  * prevents the (view) from being updated.
@@ -164,7 +159,7 @@
 
   override def size = indices.size;
 
-  def contains(t:Char) = indices containsKey t;
+  override def contains(t:Char) = indices containsKey t;
 
   /**
   * Returns the integer corresponding to Char, or creates a new one if it's not there.
@@ -181,6 +176,8 @@
     }
   }
 
+  def apply(t: Char): Int= indices.get(t);
+
   def unapply(pos : Int):Option[Char] = {
     if(pos >= 0 && pos < objects.length)
       Some(objects(pos))
@@ -190,7 +187,7 @@
   /**
   * Returns Some(i) if the object has been indexed, or None
   */
-  def indexOpt(t:Char): Option[Int] = {
+  override def indexOpt(t:Char): Option[Int] = {
     val i = indices.get(t)
     if(i >= 0) Some(i) else None;
   }
@@ -202,8 +199,6 @@
  * Class that builds a 1-to-1 mapping between Ints and T's, which
  * is very useful for efficiency concerns.
  * 
-=======
->>>>>>> ed139748
  * Two extra views are provided: the index.synchronized view
  * enables threadsafe access and the index.immutable view keeps
  * prevents the (view) from being updated.
@@ -297,44 +292,31 @@
  */
 object Index {
   /** Constructs an empty index. */
-<<<<<<< HEAD
   import scala.reflect.ClassManifest.{Char=>MChar};
   import scala.reflect.OptManifest;
-  def apply[T:OptManifest]() : Index[T] = implicitly[OptManifest[T]] match {
-    case MChar => new CharIndex().asInstanceOf[Index[T]];
+  def apply[T:OptManifest]() : MutableIndex[T] = implicitly[OptManifest[T]] match {
+    case MChar => new CharIndex().asInstanceOf[MutableIndex[T]];
     case _ => new HashIndex[T]; 
   }
   
   /** Constructs an Index from some iterator. */
   def apply[T:OptManifest](iterator : Iterator[T]) : Index[T] = {
     val index = Index[T]();
-=======
-  def apply[T]() : Index[T] = new HashIndex[T];
-
-  /** Constructs an Index from some iterator. */
-  def apply[T](iterator : Iterator[T]) : Index[T] = {
-    val index = new HashIndex[T]();
->>>>>>> ed139748
     // read through all iterator now -- don't lazily defer evaluation
     for (element <- iterator) {
       index.index(element);
     }
-    return index;
+    index;
   }
 
   /** Constructs an Index from some iterator. */
-<<<<<<< HEAD
-  def apply[T:OptManifest](iterable : Iterable[T]) : Index[T] = {
+  def apply[T](iterable : Iterable[T]) : Index[T] = {
     val index = Index[T]();
-=======
-  def apply[T](iterable : Iterable[T]) : Index[T] = {
-    val index = new HashIndex[T]();
->>>>>>> ed139748
     // read through all iterator now -- don't lazily defer evaluation
     for (element <- iterable) {
       index.index(element);
     }
-    return index;
+    index;
   }
 
   /**
