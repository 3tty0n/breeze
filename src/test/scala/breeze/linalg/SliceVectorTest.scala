package breeze.linalg

import org.scalatest.FunSuite

/**
 *
 * @author dlwh
 */
class SliceVectorTest extends FunSuite {

  test("basic slices of a counter") {
    val ctr = Counter('a -> 1, 'b -> 2, 'c -> 42)
    val v:Vector[Int] = ctr(Seq('c, 'b))
    assert(v(0) === 42)
    assert(v(1) === 2)

    v(0) = 10
    assert(ctr('c) === 10)
    ctr('b) = 1
    assert(v(1) === 1)
  }

<<<<<<< HEAD
  test("RangeExtender tests"){

    val tempDV = DenseVector(0, 1, 2, 3, 4, 5, 6)
    assert( tempDV( 0 ## 3 ) == DenseVector(0, 1, 2, 3), "Failed> tempDV( 0 ## 3 ) = " + tempDV( 0 ## 3 )  )
    assert( tempDV( 4 ## -1 ) == DenseVector(4, 5, 6), "Failed> tempDV( 4 ## -1 ) =  " + tempDV( 4 ## -1 ) )
    assert( tempDV( -3 ## -1 ) == DenseVector(4, 5, 6), "Failed> tempDV( -1 ## -3 ) =  " + tempDV( -3 ## -1 ) )
    assert( tempDV( 0 ## 4 ## 2 ) == DenseVector(0, 2, 4), "Failed> tempDV( 0 ## 4 ## 2 ) = " + tempDV( 0 ## 4 ## 2 ) )
    assert( tempDV( 4 ## 0 ## -2 ) == DenseVector(4, 2, 0), "Failed> tempDV( 4 ## 0 ## -2 ) = " + tempDV( 4 ## 0 ## -2 ) )
=======
  test("negative indexing tests"){

    val tempDV = DenseVector(0, 1, 2, 3, 4, 5, 6)
    assert( tempDV( 0 to 3 ) == DenseVector(0, 1, 2, 3), "Failed> tempDV( 0 to 3 ) = " + tempDV( 0 to 3 )  )
    assert( tempDV( 4 to -1 ) == DenseVector(4, 5, 6), "Failed> tempDV( 4 to -1 ) =  " + tempDV( 4 to -1 ) )
    assert( tempDV( -3 to -1 ) == DenseVector(4, 5, 6), "Failed> tempDV( -3 to -1 ) =  " + tempDV( -3 to -1 ) )
    //Following throws IllegalArgumentException, only positive end indexes for "until"
    //assert( tempDV( -3 until -1 ) == DenseVector(4, 5, 6), "Failed> tempDV( -3 until -1 ) =  " + tempDV( -3 until -1 ) )
    //Following works
    assert( tempDV( -3 until 7 ) == DenseVector(4, 5, 6), "Failed> tempDV( -3 until 7 ) =  " + tempDV( -3 until 7 ) )
    assert( tempDV( 0 to 4 by 2 ) == DenseVector(0, 2, 4), "Failed> tempDV( 0 to 4 by 2 ) = " + tempDV( 0 to 4 by 2 ) )
    assert( tempDV( 4 to 0 by -2 ) == DenseVector(4, 2, 0), "Failed> tempDV( 4 to 0 by -2 ) = " + tempDV( 4 to 0 by -2 ) )
>>>>>>> edc8a160

  }


}<|MERGE_RESOLUTION|>--- conflicted
+++ resolved
@@ -20,16 +20,6 @@
     assert(v(1) === 1)
   }
 
-<<<<<<< HEAD
-  test("RangeExtender tests"){
-
-    val tempDV = DenseVector(0, 1, 2, 3, 4, 5, 6)
-    assert( tempDV( 0 ## 3 ) == DenseVector(0, 1, 2, 3), "Failed> tempDV( 0 ## 3 ) = " + tempDV( 0 ## 3 )  )
-    assert( tempDV( 4 ## -1 ) == DenseVector(4, 5, 6), "Failed> tempDV( 4 ## -1 ) =  " + tempDV( 4 ## -1 ) )
-    assert( tempDV( -3 ## -1 ) == DenseVector(4, 5, 6), "Failed> tempDV( -1 ## -3 ) =  " + tempDV( -3 ## -1 ) )
-    assert( tempDV( 0 ## 4 ## 2 ) == DenseVector(0, 2, 4), "Failed> tempDV( 0 ## 4 ## 2 ) = " + tempDV( 0 ## 4 ## 2 ) )
-    assert( tempDV( 4 ## 0 ## -2 ) == DenseVector(4, 2, 0), "Failed> tempDV( 4 ## 0 ## -2 ) = " + tempDV( 4 ## 0 ## -2 ) )
-=======
   test("negative indexing tests"){
 
     val tempDV = DenseVector(0, 1, 2, 3, 4, 5, 6)
@@ -42,7 +32,6 @@
     assert( tempDV( -3 until 7 ) == DenseVector(4, 5, 6), "Failed> tempDV( -3 until 7 ) =  " + tempDV( -3 until 7 ) )
     assert( tempDV( 0 to 4 by 2 ) == DenseVector(0, 2, 4), "Failed> tempDV( 0 to 4 by 2 ) = " + tempDV( 0 to 4 by 2 ) )
     assert( tempDV( 4 to 0 by -2 ) == DenseVector(4, 2, 0), "Failed> tempDV( 4 to 0 by -2 ) = " + tempDV( 4 to 0 by -2 ) )
->>>>>>> edc8a160
 
   }
 
