--- conflicted
+++ resolved
@@ -51,53 +51,3 @@
       <url>http://cs.berkeley.edu/~dlwh/</url>
     </developer>
   </developers>)
-<<<<<<< HEAD
-
-scalacOptions ++= Seq("-deprecation","-language:_")
-
-// scalacOptions in (Compile, console) += "-Xlog-implicits"
-
-
-  javacOptions ++= Seq("-target", "1.6", "-source","1.6")
-
-
-libraryDependencies ++= Seq(
-  "org.scalanlp" %% "breeze-macros" % "0.3" % "compile",
-  "com.github.fommil.netlib" % "core" % "1.1.2",
-  "net.sourceforge.f2j" % "arpack_combined_all" % "0.1",
-  "net.sf.opencsv" % "opencsv" % "2.3",
-  "com.github.rwl" % "jtransforms" % "2.4.0",
-  "org.apache.commons" % "commons-math3" % "3.2",
-  "org.spire-math" %% "spire" % "0.7.1",
-  "org.scalacheck" %% "scalacheck" % "1.11.3" % "test",
-  "org.scalatest" %% "scalatest" % "2.1.0" % "test",
-  "com.typesafe" %% "scalalogging-slf4j" % "1.0.1",
-  "org.apache.logging.log4j" % "log4j-slf4j-impl" % "2.0-beta9" % "test",
-  "org.apache.logging.log4j" % "log4j-core" % "2.0-beta9" % "test",
-  "org.apache.logging.log4j" % "log4j-api" % "2.0-beta9" % "test",
-  "com.chuusai" % "shapeless_2.10.3" % "2.0.0-M1" % "test"
-)
-
-// see https://github.com/typesafehub/scalalogging/issues/23
-testOptions in Test += Tests.Setup(classLoader =>
-try {
-  classLoader
-    .loadClass("org.slf4j.LoggerFactory")
-    .getMethod("getLogger", classLoader.loadClass("java.lang.String"))
-    .invoke(null, "ROOT")
-    } catch {
-      case e: Exception => 
-    }
-)
-
-resolvers ++= Seq(
-    Resolver.mavenLocal,
-    Resolver.sonatypeRepo("snapshots"),
-    Resolver.sonatypeRepo("releases"),
-    Resolver.typesafeRepo("releases")
-    )
-
-testOptions in Test += Tests.Argument("-oDF")
-
-=======
->>>>>>> e2adad3b
